#!/usr/bin/env python
# -*- coding: utf-8 -*-

"""The setup script."""
import os
from setuptools import setup

here = os.path.abspath(os.path.dirname(__file__))

with open('README.md', encoding='utf8') as readme_file:
    long_description = readme_file.read()

# Load the package's __version__.py module as a dictionary.
version_d: dict = {}
with open(os.path.join(here, 'shapash', "__version__.py")) as f:
    exec(f.read(), version_d)


requirements = [
<<<<<<< HEAD
        'plotly>=4.7.0',
        'matplotlib>=3.2.0',
        'numpy>1.18.0',
        'pandas>1.0.2',
        'shap>=0.38.1',
        'dash>=1.17.0',
        'dash-bootstrap-components==0.9.1',
        'dash-core-components>=1.13.0',
        'dash-daq>=0.5.0',
        'dash-html-components>=1.1.1',
        'dash-renderer==1.8.3',
        'dash-table>=4.11.0',
=======
        'plotly==5.6.0',
        'matplotlib>=3.3.0',
        'numpy>1.18.0',
        'pandas>1.0.2',
        'shap>=0.36.0',
        'dash>=2.3.1',
        'dash-bootstrap-components>=1.1.0',
        'dash-core-components>=2.0.0',
        'dash-daq>=0.5.0',
        'dash-html-components>=2.0.0',
        'dash-renderer>=1.8.3',
        'dash-table>=5.0.0',
>>>>>>> f62c2896
        'nbformat>4.2.0',
        'numba>=0.53.1',
        # we should change _feature_names_in attribute in shapash columntransformer_backend.py file
        # in order to resolve compatibility with scikit-learn versions>=1.0
        'scikit-learn>=0.24.0,<=0.24.2',
        'Werkzeug<=2.0.3'
]

extras = dict()

# This list should be identical to the list in shapash/report/__init__.py
extras['report'] = [
    'nbconvert==6.0.7',
    'papermill',
    'seaborn<=0.11.2',
    'notebook',
    'Jinja2>=2.11.0,<3.1.0',
    'phik'
]

extras['xgboost'] = ['xgboost>=1.0.0']
extras['lightgbm'] = ['lightgbm>=2.3.0']
extras['catboost'] = ['catboost>=0.21']
extras['scikit-learn'] = ['scikit-learn>=0.23.0']
extras['category_encoders'] = ['category_encoders==2.2.2']
extras['acv'] = ['acv-exp==1.1.2']
extras['lime'] = ['lime']

setup_requirements = ['pytest-runner', ]

test_requirements = ['pytest', ]

setup(
    name="shapash",
    version=version_d['__version__'],
    python_requires='>3.5, <3.10',
    url='https://github.com/MAIF/shapash',
    author="Yann Golhen, Sebastien Bidault, Yann Lagre, Maxime Gendre",
    author_email="yann.golhen@maif.fr",
    description="Shapash is a Python library which aims to make machine learning interpretable and understandable by everyone.",
    long_description=long_description,
    long_description_content_type='text/markdown',
    classifiers=[
        "Programming Language :: Python :: 3",
        'Programming Language :: Python :: 3.6',
        'Programming Language :: Python :: 3.7',
        'Programming Language :: Python :: 3.8',
        'Programming Language :: Python :: 3.9',
        "License :: OSI Approved :: Apache Software License",
        "Operating System :: OS Independent",
    ],
    install_requires=requirements,
    extras_require=extras,
    license="Apache Software License 2.0",
    keywords='shapash',
    package_dir={
        'shapash': 'shapash',
        'shapash.data': 'shapash/data',
        'shapash.decomposition': 'shapash/decomposition',
        'shapash.explainer': 'shapash/explainer',
        'shapash.backend': 'shapash/backend',
        'shapash.manipulation': 'shapash/manipulation',
        'shapash.report': 'shapash/report',
        'shapash.utils': 'shapash/utils',
        'shapash.webapp': 'shapash/webapp',
        'shapash.webapp.utils': 'shapash/webapp/utils',
        'shapash.style': 'shapash/style',
    },
    packages=['shapash', 'shapash.data', 'shapash.decomposition',
              'shapash.explainer', 'shapash.backend', 'shapash.manipulation',
              'shapash.utils', 'shapash.webapp', 'shapash.webapp.utils',
              'shapash.report', 'shapash.style'],
    data_files=[('data', ['shapash/data/house_prices_dataset.csv']),
                ('data', ['shapash/data/house_prices_labels.json']),
                ('data', ['shapash/data/titanicdata.csv']),
                ('data', ['shapash/data/titaniclabels.json']),
                ('style', ['shapash/style/colors.json'])],
    include_package_data=True,
    setup_requires=setup_requirements,
    test_suite='tests',
    tests_require=test_requirements,
    zip_safe=False,
)<|MERGE_RESOLUTION|>--- conflicted
+++ resolved
@@ -17,39 +17,23 @@
 
 
 requirements = [
-<<<<<<< HEAD
-        'plotly>=4.7.0',
+        'plotly>=5.0.0',
         'matplotlib>=3.2.0',
         'numpy>1.18.0',
         'pandas>1.0.2',
         'shap>=0.38.1',
-        'dash>=1.17.0',
-        'dash-bootstrap-components==0.9.1',
-        'dash-core-components>=1.13.0',
-        'dash-daq>=0.5.0',
-        'dash-html-components>=1.1.1',
-        'dash-renderer==1.8.3',
-        'dash-table>=4.11.0',
-=======
-        'plotly==5.6.0',
-        'matplotlib>=3.3.0',
-        'numpy>1.18.0',
-        'pandas>1.0.2',
-        'shap>=0.36.0',
         'dash>=2.3.1',
         'dash-bootstrap-components>=1.1.0',
         'dash-core-components>=2.0.0',
         'dash-daq>=0.5.0',
         'dash-html-components>=2.0.0',
-        'dash-renderer>=1.8.3',
+        'dash-renderer==1.8.3',
         'dash-table>=5.0.0',
->>>>>>> f62c2896
         'nbformat>4.2.0',
         'numba>=0.53.1',
         # we should change _feature_names_in attribute in shapash columntransformer_backend.py file
         # in order to resolve compatibility with scikit-learn versions>=1.0
         'scikit-learn>=0.24.0,<=0.24.2',
-        'Werkzeug<=2.0.3'
 ]
 
 extras = dict()
