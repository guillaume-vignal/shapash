"""
Unit test of Check
"""
import unittest
import pandas as pd
import numpy as np
import category_encoders as ce
from shapash.utils.check import check_preprocessing, check_model, check_label_dict,\
                                check_mask_params, check_ypred, check_contribution_object,\
<<<<<<< HEAD
                                check_consistency_model_features, check_consistency_model_label
=======
                                check_preprocessing_options
>>>>>>> 92cd6fcc
from sklearn.compose import ColumnTransformer
import sklearn.preprocessing as skp
import types
import sklearn.ensemble as ske
import sklearn.svm as svm
import sklearn.linear_model as skl
import xgboost as xgb
import lightgbm as lgb
import catboost as cb


class TestCheck(unittest.TestCase):

    def setUp(self):
        self.modellist = [
            lgb.LGBMRegressor(n_estimators=1), lgb.LGBMClassifier(n_estimators=1),
            xgb.XGBRegressor(n_estimators=1), xgb.XGBRegressor(n_estimators=1),
            cb.CatBoostRegressor(n_estimators=1), cb.CatBoostClassifier(n_estimators=1),
            ske.GradientBoostingRegressor(n_estimators=1), ske.GradientBoostingClassifier(n_estimators=1),
            ske.ExtraTreesRegressor(n_estimators=1), ske.ExtraTreesClassifier(n_estimators=1),
            ske.RandomForestRegressor(n_estimators=1), ske.RandomForestClassifier(n_estimators=1),
            skl.LogisticRegression(), skl.LinearRegression(),
            svm.SVR(kernel='linear'), svm.SVC(kernel='linear')
        ]

    def test_check_preprocessing_1(self):
        """
        Test check preprocessing on multiple preprocessing
        """
        train = pd.DataFrame({'Onehot1': ['A', 'B', 'A', 'B'], 'Onehot2': ['C', 'D', 'C', 'D'],
                              'Binary1': ['E', 'F', 'E', 'F'], 'Binary2': ['G', 'H', 'G', 'H'],
                              'Ordinal1': ['I', 'J', 'I', 'J'], 'Ordinal2': ['K', 'L', 'K', 'L'],
                              'BaseN1': ['M', 'N', 'M', 'N'], 'BaseN2': ['O', 'P', 'O', 'P'],
                              'Target1': ['Q', 'R', 'Q', 'R'], 'Target2': ['S', 'T', 'S', 'T'],
                              'other': ['other', np.nan, 'other', 'other']})

        y = pd.DataFrame(data=[0, 1, 0, 0], columns=['y'])

        enc_onehot = ce.OneHotEncoder(cols=['Onehot1', 'Onehot2']).fit(train)
        train_onehot = enc_onehot.transform(train)
        enc_binary = ce.BinaryEncoder(cols=['Binary1', 'Binary2']).fit(train_onehot)
        train_binary = enc_binary.transform(train_onehot)
        enc_ordinal = ce.OrdinalEncoder(cols=['Ordinal1', 'Ordinal2']).fit(train_binary)
        train_ordinal = enc_ordinal.transform(train_binary)
        enc_basen = ce.BaseNEncoder(cols=['BaseN1', 'BaseN2']).fit(train_ordinal)
        train_basen = enc_basen.transform(train_ordinal)
        enc_target = ce.TargetEncoder(cols=['Target1', 'Target2']).fit(train_basen, y)

        input_dict1 = dict()
        input_dict1['col'] = 'Onehot2'
        input_dict1['mapping'] = pd.Series(data=['C', 'D', np.nan], index=['C', 'D', 'missing'])
        input_dict1['data_type'] = 'object'

        input_dict2 = dict()
        input_dict2['col'] = 'Binary2'
        input_dict2['mapping'] = pd.Series(data=['G', 'H', np.nan], index=['G', 'H', 'missing'])
        input_dict2['data_type'] = 'object'

        input_dict = dict()
        input_dict['col'] = 'state'
        input_dict['mapping'] = pd.Series(data=['US', 'FR-1', 'FR-2'], index=['US', 'FR', 'FR'])
        input_dict['data_type'] = 'object'

        input_dict3 = dict()
        input_dict3['col'] = 'Ordinal2'
        input_dict3['mapping'] = pd.Series(data=['K', 'L', np.nan], index=['K', 'L', 'missing'])
        input_dict3['data_type'] = 'object'
        list_dict = [input_dict2, input_dict3]

        y = pd.DataFrame(data=[0, 1], columns=['y'])

        train = pd.DataFrame({'city': ['chicago', 'paris'],
                              'state': ['US', 'FR'],
                              'other': ['A', 'B']})
        enc = ColumnTransformer(
            transformers=[
                ('onehot', skp.OneHotEncoder(), ['city', 'state'])
            ],
            remainder='drop')
        enc.fit(train, y)

        wrong_prepro = skp.OneHotEncoder().fit(train, y)

        check_preprocessing([enc_onehot, enc_binary, enc_ordinal, enc_basen, enc_target, input_dict1,
                                           list_dict])
        for preprocessing in [enc_onehot, enc_binary, enc_ordinal, enc_basen, enc_target]:
            check_preprocessing(preprocessing)

        check_preprocessing(input_dict2)
        check_preprocessing(enc)
        check_preprocessing(None)

        with self.assertRaises(Exception):
            check_preprocessing(wrong_prepro)

    def test_check_model_1(self):
        """
        Unit test check model 1
        """
        model = lambda: None
        model.predict = types.MethodType(self.predict, model)
        _case, _classes = check_model(model)
        assert _case == 'regression'
        assert _classes is None

    def predict_proba(self, arg1, arg2):
        """
        predict_proba method
        """
        matrx = np.array(
            [[0.2, 0.8],
             [0.3, 0.7],
             [0.4, 0.6]]
        )
        return matrx

    def predict(self, arg1, arg2):
        """
        predict method
        """
        matrx = np.array(
            [12, 3, 7]
        )
        return matrx

    def test_check_model_2(self):
        """
        Unit test check model 2
        """
        model = lambda: None
        model._classes = np.array([1, 2])
        model.predict = types.MethodType(self.predict, model)
        model.predict_proba = types.MethodType(self.predict_proba, model)
        _case, _classes = check_model(model)
        assert _case == 'classification'
        self.assertListEqual(_classes, [1, 2])

    def test_check_label_dict_1(self):
        """
        Unit test check label dict 1
        """
        label_dict={1: 'Yes', 0: 'No'}
        _classes = [0, 1]
        _case = 'classification'
        check_label_dict(label_dict, _case, _classes)

    def test_check_label_dict_2(self):
        """
        Unit test check label dict 2
        """
        label_dict = {}
        _case = 'regression'
        check_label_dict(label_dict, _case)

    def test_check_mask_params(self):
        """
        Unit test check mask params
        """
        wrong_mask_params_1 = list()
        wrong_mask_params_2 = None
        wrong_mask_params_3 = {
            "features_to_hide": None,
            "threshold": None,
            "positive": None
        }
        wright_mask_params = {
            "features_to_hide": None,
            "threshold": None,
            "positive": True,
            "max_contrib": 5
        }
        with self.assertRaises(ValueError):
            check_mask_params(wrong_mask_params_1)
            check_mask_params(wrong_mask_params_2)
            check_mask_params(wrong_mask_params_3)
        check_mask_params(wright_mask_params)

    def test_check_ypred_1(self):
        """
        Unit test check y pred
        """
        y_pred = None
        check_ypred(ypred=y_pred)

    def test_check_ypred_2(self):
        """
        Unit test check y pred 2
        """
        x_pred = pd.DataFrame(
            data=np.array([[1, 2], [3, 4]]),
            columns=['Col1', 'Col2']
        )
        y_pred = pd.DataFrame(
            data=np.array(['1', 0]),
            columns=['Y']
        )
        with self.assertRaises(ValueError):
            check_ypred(x_pred, y_pred)

    def test_check_ypred_3(self):
        """
        Unit test check y pred 3
        """
        x_pred = pd.DataFrame(
            data=np.array([[1, 2], [3, 4]]),
            columns=['Col1', 'Col2']
        )
        y_pred = pd.DataFrame(
            data=np.array([0]),
            columns=['Y']
        )
        with self.assertRaises(ValueError):
            check_ypred(x_pred, y_pred)

    def test_check_y_pred_4(self):
        """
        Unit test check y pred 4
        """
        y_pred = [0, 1]
        with self.assertRaises(ValueError):
            check_ypred(ypred=y_pred)

    def test_check_y_pred_5(self):
        """
        Unit test check y pred 5
        """
        x_pred = pd.DataFrame(
            data=np.array([[1, 2], [3, 4]]),
            columns=['Col1', 'Col2']
        )
        y_pred = pd.Series(
            data=np.array(['0'])
        )
        with self.assertRaises(ValueError):
            check_ypred(x_pred, y_pred)

    def test_check_contribution_object_1(self):
        """
        Unit test check_contribution_object 1
        """
        contributions_1 = [
            np.array([[2, 1], [8, 4]]),
            np.array([[5, 5], [0, 0]])
        ]

        contributions_2 = np.array([[2, 1], [8, 4]])
        model = lambda: None
        model._classes = np.array([1, 3])
        model.predict = types.MethodType(self.predict, model)
        model.predict_proba = types.MethodType(self.predict_proba, model)
        _case = "classification"
        _classes = list(model._classes)

        check_contribution_object(_case, _classes, contributions_1)
        assert len(contributions_1) == len(_classes)
        assert isinstance(contributions_1, list)

        check_contribution_object("regression", None, contributions_2)
        assert isinstance(contributions_2, np.ndarray)

        with self.assertRaises(ValueError):
            check_contribution_object(_case, _classes, contributions_2)
            check_mask_params("regression", None, contributions_1)

<<<<<<< HEAD
    def test_check_consistency_model_features_1(self):
        """
        Test check_consistency_model_features 1
        """
        train = pd.DataFrame({'Onehot1': ['A', 'B', 'A', 'B'], 'Onehot2': ['C', 'D', 'C', 'D'],
                              'Binary1': ['E', 'F', 'E', 'F'], 'Binary2': ['G', 'H', 'G', 'H'],
                              'Ordinal1': ['I', 'J', 'I', 'J'], 'Ordinal2': ['K', 'L', 'K', 'L'],
                              'BaseN1': ['M', 'N', 'M', 'N'], 'BaseN2': ['O', 'P', 'O', 'P'],
                              'Target1': ['Q', 'R', 'Q', 'R'], 'Target2': ['S', 'T', 'S', 'T'],
                              'other': ['other', np.nan, 'other', 'other']})

        features_dict = None
        columns_dict = {i:features for i,features in enumerate(train.columns)}
        features_types = {features: str(train[features].dtypes) for features in train.columns}
        label_dict = None
        mask_params = None

        enc_ordinal_all = ce.OrdinalEncoder(cols=['Onehot1', 'Onehot2', 'Binary1', 'Binary2', 'Ordinal1', 'Ordinal2',
                                            'BaseN1', 'BaseN2', 'Target1', 'Target2', 'other']).fit(train)
        train_ordinal_all  = enc_ordinal_all.transform(train)
        preprocessing = enc_ordinal_all

        y = pd.DataFrame({'y_class': [0, 0, 0, 1]})

        model = cb.CatBoostClassifier(n_estimators=1).fit(train_ordinal_all, y)

        check_consistency_model_features(features_dict, model, columns_dict,
                                               features_types, mask_params, preprocessing)

    def test_check_consistency_model_features_2(self):
        """
        Test check_consistency_model_features 2
        """
        train = pd.DataFrame({'Onehot1': ['A', 'B', 'A', 'B'], 'Onehot2': ['C', 'D', 'C', 'D'],
                              'Binary1': ['E', 'F', 'E', 'F'], 'Binary2': ['G', 'H', 'G', 'H'],
                              'Ordinal1': ['I', 'J', 'I', 'J'], 'Ordinal2': ['K', 'L', 'K', 'L'],
                              'BaseN1': ['M', 'N', 'M', 'N'], 'BaseN2': ['O', 'P', 'O', 'P'],
                              'Target1': ['Q', 'R', 'Q', 'R'], 'Target2': ['S', 'T', 'S', 'T'],
                              'other': ['other', np.nan, 'other', 'other']})

        features_dict = None
        columns_dict = {i:features for i,features in enumerate(train.columns)}
        features_types = {features: str(train[features].dtypes) for features in train.columns}
=======
    def test_check_preprocessing_options_1(self):
        """
        Unit test 1 for check_preprocessing_options
        """
        y = pd.DataFrame(data=[0, 1], columns=['y'])
        train = pd.DataFrame({'num1': [0, 1],
                              'num2': [0, 2],
                              'other': ['A', 'B']})
        enc = ColumnTransformer(transformers=[('power', skp.QuantileTransformer(n_quantiles=2), ['num1', 'num2'])],
                                remainder='drop')
        enc.fit(train, y)

        with self.assertRaises(ValueError):
            check_preprocessing_options(enc)

        enc = ColumnTransformer(transformers=[('power', skp.QuantileTransformer(n_quantiles=2), ['num1', 'num2'])],
                                remainder='passthrough')
        enc.fit(train, y)
        check_preprocessing_options(enc)
>>>>>>> 92cd6fcc

        mask_params = {
            "features_to_hide": 'Binary3',
            "threshold": None,
            "positive": True,
            "max_contrib": 5
        }

        enc_ordinal_all = ce.OrdinalEncoder(cols=['Onehot1', 'Onehot2', 'Binary1', 'Binary2', 'Ordinal1', 'Ordinal2',
                                            'BaseN1', 'BaseN2', 'Target1', 'Target2', 'other']).fit(train)
        train_ordinal_all  = enc_ordinal_all.transform(train)
        preprocessing=enc_ordinal_all

        y = pd.DataFrame({'y_class': [0, 0, 0, 1]})

        model = cb.CatBoostClassifier(n_estimators=1).fit(train_ordinal_all, y)

        with self.assertRaises(ValueError):
            check_consistency_model_features(features_dict, model, columns_dict,
                                                   features_types, mask_params, preprocessing)

    def test_check_consistency_model_features_3(self):
        """
        Test check_consistency_model_features 3
        """
        train = pd.DataFrame({'Onehot1': ['A', 'B', 'A', 'B'], 'Onehot2': ['C', 'D', 'C', 'D'],
                              'Binary1': ['E', 'F', 'E', 'F'], 'Binary2': ['G', 'H', 'G', 'H'],
                              'Ordinal1': ['I', 'J', 'I', 'J'], 'Ordinal2': ['K', 'L', 'K', 'L'],
                              'BaseN1': ['M', 'N', 'M', 'N'], 'BaseN2': ['O', 'P', 'O', 'P'],
                              'Target1': ['Q', 'R', 'Q', 'R'], 'Target2': ['S', 'T', 'S', 'T']})

        features_dict = None
        columns_dict = {i:features for i,features in enumerate(train.columns)}
        features_types = {features: str(train[features].dtypes) for features in train.columns}
        label_dict = None
        mask_params = None

        y = pd.DataFrame({'y_class': [0, 0, 0, 1]})

        enc_onehot = ce.OneHotEncoder(cols=['Onehot1', 'Onehot2']).fit(train)
        train_onehot = enc_onehot.transform(train)
        enc_binary = ce.BinaryEncoder(cols=['Binary1', 'Binary2']).fit(train_onehot)
        train_binary = enc_binary.transform(train_onehot)
        enc_ordinal = ce.OrdinalEncoder(cols=['Ordinal1', 'Ordinal2']).fit(train_binary)
        train_ordinal = enc_ordinal.transform(train_binary)
        enc_basen = ce.BaseNEncoder(cols=['BaseN1', 'BaseN2']).fit(train_ordinal)
        train_basen = enc_basen.transform(train_ordinal)
        enc_target = ce.TargetEncoder(cols=['Target1', 'Target2']).fit(train_basen, y)
        train_all = enc_target.transform(train_basen)
        preprocessing = [enc_onehot, enc_binary, enc_ordinal, enc_basen, enc_target]

        model = cb.CatBoostClassifier(n_estimators=1).fit(train_all, y)

        with self.assertRaises(ValueError):
            check_consistency_model_features(features_dict, model, columns_dict,
                                                   features_types, mask_params, preprocessing)

    def test_check_consistency_model_features_4(self):
        """
        Test check_consistency_model_features 1
        """
        train = pd.DataFrame({'Onehot1': ['A', 'B', 'A', 'B'], 'Onehot2': ['C', 'D', 'C', 'D'],
                              'Binary1': ['E', 'F', 'E', 'F'], 'Binary2': ['G', 'H', 'G', 'H'],
                              'Ordinal1': ['I', 'J', 'I', 'J'], 'Ordinal2': ['K', 'L', 'K', 'L'],
                              'BaseN1': ['M', 'N', 'M', 'N'], 'BaseN2': ['O', 'P', 'O', 'P'],
                              'Target1': ['Q', 'R', 'Q', 'R'], 'Target2': ['S', 'T', 'S', 'T'],
                              'other': ['other', np.nan, 'other', 'other']})

        features_dict = None
        columns_dict = {i:features for i,features in enumerate(train.columns)}
        features_types = {features: str(train[features].dtypes) for features in train.columns}
        label_dict = None
        mask_params = None

        enc_ordinal_all = ce.OrdinalEncoder(cols=['Onehot1', 'Onehot2', 'Binary1', 'Binary2', 'Ordinal1', 'Ordinal2',
                                            'BaseN1', 'BaseN2', 'Target1', 'Target2', 'other']).fit(train)
        train_ordinal_all  = enc_ordinal_all.transform(train)
        preprocessing = enc_ordinal_all

        y = pd.DataFrame({'y_class': [0, 0, 0, 1]})

        for model in self.modellist:
            print(type(model))
            model.fit(train_ordinal_all, y)

            check_consistency_model_features(features_dict, model, columns_dict,
                                             features_types, mask_params, preprocessing)

    def test_check_consistency_model_label_1(self):
        """
        Test check_consistency_model_label 1
        """
        columns_dict = {0: "x1", 1: "x2"}
        label_dict = {0: "Yes", 1: "No"}

        check_consistency_model_label(columns_dict, label_dict)

    def test_check_consistency_model_label_2(self):
        """
        Test check_consistency_model_label 2
        """
        columns_dict = {0: "x1", 1: "x2"}
        label_dict = {0: "Yes", 2: "No"}

        with self.assertRaises(ValueError):
            check_consistency_model_label(columns_dict, label_dict)<|MERGE_RESOLUTION|>--- conflicted
+++ resolved
@@ -7,11 +7,9 @@
 import category_encoders as ce
 from shapash.utils.check import check_preprocessing, check_model, check_label_dict,\
                                 check_mask_params, check_ypred, check_contribution_object,\
-<<<<<<< HEAD
                                 check_consistency_model_features, check_consistency_model_label
-=======
+                                check_mask_params, check_ypred, check_contribution_object,\
                                 check_preprocessing_options
->>>>>>> 92cd6fcc
 from sklearn.compose import ColumnTransformer
 import sklearn.preprocessing as skp
 import types
@@ -276,7 +274,6 @@
             check_contribution_object(_case, _classes, contributions_2)
             check_mask_params("regression", None, contributions_1)
 
-<<<<<<< HEAD
     def test_check_consistency_model_features_1(self):
         """
         Test check_consistency_model_features 1
@@ -316,11 +313,6 @@
                               'BaseN1': ['M', 'N', 'M', 'N'], 'BaseN2': ['O', 'P', 'O', 'P'],
                               'Target1': ['Q', 'R', 'Q', 'R'], 'Target2': ['S', 'T', 'S', 'T'],
                               'other': ['other', np.nan, 'other', 'other']})
-
-        features_dict = None
-        columns_dict = {i:features for i,features in enumerate(train.columns)}
-        features_types = {features: str(train[features].dtypes) for features in train.columns}
-=======
     def test_check_preprocessing_options_1(self):
         """
         Unit test 1 for check_preprocessing_options
@@ -340,7 +332,10 @@
                                 remainder='passthrough')
         enc.fit(train, y)
         check_preprocessing_options(enc)
->>>>>>> 92cd6fcc
+
+        features_dict = None
+        columns_dict = {i:features for i,features in enumerate(train.columns)}
+        features_types = {features: str(train[features].dtypes) for features in train.columns}
 
         mask_params = {
             "features_to_hide": 'Binary3',
