--- conflicted
+++ resolved
@@ -34,7 +34,36 @@
 
 Shapash is a Python library designed to **make machine learning interpretable and comprehensible for everyone**. It offers various visualizations with clear and explicit labels that are easily understood by all.
 
-<<<<<<< HEAD
+With Shapash, you can generate a **Webapp** that simplifies the comprehension of **interactions between the model's features**, and allows **seamless navigation between local and global explainability**. This Webapp enables Data Scientists to effortlessly understand their models and **share their results with both data scientists and non-data experts**.
+
+Additionally, Shapash contributes to data science auditing by **presenting valuable information** about any model and data **in a comprehensive report**.
+
+Shapash is suitable for Regression, Binary Classification, and Multiclass problems. It is **compatible with numerous models**, including Catboost, Xgboost, LightGBM, Sklearn Ensemble, Linear models, and SVM. For other models, solutions to integrate Shapash are available; more details can be found [here](#how_shapash_works).
+
+> [!NOTE]
+> If you want to give us feedback : [Feedback form](https://framaforms.org/shapash-collecting-your-feedback-and-use-cases-1687456776)
+
+[Shapash App Demo](https://shapash-demo.ossbymaif.fr/)
+
+<p align="center">
+  <img src="https://raw.githubusercontent.com/MAIF/shapash/master/docs/_static/shapash_global.gif" width="800">
+</p>
+
+## 🌱 Documentation and resources
+
+- Readthedocs: [![documentation badge](https://readthedocs.org/projects/shapash/badge/?version=latest)](https://shapash.readthedocs.io/en/latest/)
+- [Video presentation for french speakers](https://www.youtube.com/watch?v=r1R_A9B9apk)
+- Medium:
+  - [Understand your model with Shapash - Towards AI](https://pub.towardsai.net/shapash-making-ml-models-understandable-by-everyone-8f96ad469eb3)
+  - [Model auditability - Towards DS](https://towardsdatascience.com/shapash-1-3-2-announcing-new-features-for-more-auditable-ai-64a6db71c919)
+  - [Group of features - Towards AI](https://pub.towardsai.net/machine-learning-6011d5d9a444)
+  - [Building confidence on explainability - Towards DS](https://towardsdatascience.com/building-confidence-on-explainability-methods-66b9ee575514)
+  - [Picking Examples to Understand Machine Learning Model](https://www.kdnuggets.com/2022/11/picking-examples-understand-machine-learning-model.html)
+  - [Enhancing Webapp Built-In Features for Comprehensive Machine Learning Model Interpretation](https://pub.towardsai.net/shapash-2-3-0-comprehensive-model-interpretation-40b50157c2fb)
+
+
+## 🎉 What's new ?
+
 | Version       | New Feature                                                                           | Description                                                                                                                            | Tutorial |
 |:-------------:|:-------------------------------------------------------------------------------------:|:--------------------------------------------------------------------------------------------------------------------------------------:|:--------:|
 | 2.3.x         |  Additional dataset columns <br> [New demo](https://shapash-demo.ossbymaif.fr/) <br> [Article](https://pub.towardsai.net/shapash-2-3-0-comprehensive-model-interpretation-40b50157c2fb)                                                                | In Webapp: Target and error columns added to dataset and possibility to add features outside the model for more filtering options            |  [<img src="https://raw.githubusercontent.com/MAIF/shapash/master/docs/_static/add_column_icon.png" width="50" title="add_column">](https://github.com/MAIF/shapash/blob/master/tutorial/generate_webapp/tuto-webapp01-additional-data.ipynb)
@@ -44,50 +73,6 @@
 | 2.0.x         |  Refactoring Shapash <br>                                                                   | Refactoring attributes of compile methods and init. Refactoring implementation for new backends                   |  [<img src="https://raw.githubusercontent.com/MAIF/shapash/master/docs/_static/modular.png" width="50" title="modular">](https://github.com/MAIF/shapash/blob/master/tutorial/explainer_and_backend/tuto-expl06-Shapash-custom-backend.ipynb)
 | 1.7.x         |  Variabilize Colors <br>                                                                   | Giving possibility to have your own colour palette for outputs adapted to your design                   |  [<img src="https://raw.githubusercontent.com/MAIF/shapash/master/docs/_static/variabilize-colors.png" width="50" title="variabilize-colors">](https://github.com/MAIF/shapash/blob/master/tutorial/common/tuto-common02-colors.ipynb)
 | 1.6.x         |  Explainability Quality Metrics <br> [Article](https://towardsdatascience.com/building-confidence-on-explainability-methods-66b9ee575514)                                                                   | To help increase confidence in explainability methods, you can evaluate the relevance of your explainability using 3 metrics: **Stability**, **Consistency** and **Compacity**                   |  [<img src="https://raw.githubusercontent.com/MAIF/shapash/master/docs/_static/quality-metrics.png" width="50" title="quality-metrics">](https://github.com/MAIF/shapash/blob/master/tutorial/explainability_quality/tuto-quality01-Builing-confidence-explainability.ipynb) 
-| 1.4.x         |  Groups of features <br> [Demo](https://shapash-demo2.ossbymaif.fr/)                  | You can now regroup features that share common properties together. <br>This option can be useful if your model has a lot of features. |  [<img src="https://raw.githubusercontent.com/MAIF/shapash/master/docs/_static/groups_features.gif" width="120" title="groups-features">](https://github.com/MAIF/shapash/blob/master/tutorial/common/tuto-common01-groups_of_features.ipynb)    | 
-| 1.3.x         |  Shapash Report <br> [Demo](https://shapash.readthedocs.io/en/latest/report.html)     | A standalone HTML report that constitutes a basis of an audit document.                                                                |  [<img src="https://raw.githubusercontent.com/MAIF/shapash/master/docs/_static/report-icon.png" width="50" title="shapash-report">](https://github.com/MAIF/shapash/blob/master/tutorial/generate_report/tuto-shapash-report01.ipynb)    | 
-=======
-With Shapash, you can generate a **Webapp** that simplifies the comprehension of **interactions between the model's features**, and allows **seamless navigation between local and global explainability**. This Webapp enables Data Scientists to effortlessly understand their models and **share their results with both data scientists and non-data experts**.
->>>>>>> f4a237f1
-
-Additionally, Shapash contributes to data science auditing by **presenting valuable information** about any model and data **in a comprehensive report**.
-
-Shapash is suitable for Regression, Binary Classification, and Multiclass problems. It is **compatible with numerous models**, including Catboost, Xgboost, LightGBM, Sklearn Ensemble, Linear models, and SVM. For other models, solutions to integrate Shapash are available; more details can be found [here](#how_shapash_works).
-
-> [!NOTE]
-> If you want to give us feedback : [Feedback form](https://framaforms.org/shapash-collecting-your-feedback-and-use-cases-1687456776)
-
-[Shapash App Demo](https://shapash-demo.ossbymaif.fr/)
-
-<p align="center">
-  <img src="https://raw.githubusercontent.com/MAIF/shapash/master/docs/_static/shapash_global.gif" width="800">
-</p>
-
-## 🌱 Documentation and resources
-
-- Readthedocs: [![documentation badge](https://readthedocs.org/projects/shapash/badge/?version=latest)](https://shapash.readthedocs.io/en/latest/)
-- [Video presentation for french speakers](https://www.youtube.com/watch?v=r1R_A9B9apk)
-- Medium:
-  - [Understand your model with Shapash - Towards AI](https://pub.towardsai.net/shapash-making-ml-models-understandable-by-everyone-8f96ad469eb3)
-  - [Model auditability - Towards DS](https://towardsdatascience.com/shapash-1-3-2-announcing-new-features-for-more-auditable-ai-64a6db71c919)
-  - [Group of features - Towards AI](https://pub.towardsai.net/machine-learning-6011d5d9a444)
-  - [Building confidence on explainability - Towards DS](https://towardsdatascience.com/building-confidence-on-explainability-methods-66b9ee575514)
-  - [Picking Examples to Understand Machine Learning Model](https://www.kdnuggets.com/2022/11/picking-examples-understand-machine-learning-model.html)
-  - [Enhancing Webapp Built-In Features for Comprehensive Machine Learning Model Interpretation](https://pub.towardsai.net/shapash-2-3-0-comprehensive-model-interpretation-40b50157c2fb)
-
-
-## 🎉 What's new ?
-
-| Version       | New Feature                                                                           | Description                                                                                                                            | Tutorial |
-|:-------------:|:-------------------------------------------------------------------------------------:|:--------------------------------------------------------------------------------------------------------------------------------------:|:--------:|
-| 2.3.x         |  Additional dataset columns <br> [New demo](https://shapash-demo.ossbymaif.fr/) <br> [Article](https://pub.towardsai.net/shapash-2-3-0-comprehensive-model-interpretation-40b50157c2fb)                                                                | In Webapp: Target and error columns added to dataset and possibility to add features outside the model for more filtering options            |  [<img src="https://raw.githubusercontent.com/MAIF/shapash/master/docs/_static/add_column_icon.png" width="50" title="add_column">](https://github.com/MAIF/shapash/blob/master/tutorial/generate_webapp/tuto-webapp01-additional-data.ipynb)
-| 2.3.x         |  Identity card <br> [New demo](https://shapash-demo.ossbymaif.fr/) <br> [Article](https://pub.towardsai.net/shapash-2-3-0-comprehensive-model-interpretation-40b50157c2fb)                                                                  | In Webapp: New identity card to summarize the information of the selected sample                  |  [<img src="https://raw.githubusercontent.com/MAIF/shapash/master/docs/_static/identity_card.png" width="50" title="identity">](https://github.com/MAIF/shapash/blob/master/tutorial/generate_webapp/tuto-webapp01-additional-data.ipynb)
-| 2.2.x         |  Picking samples <br> [Article](https://www.kdnuggets.com/2022/11/picking-examples-understand-machine-learning-model.html)                                                                | New tab in the webapp for picking samples. The graph represents the "True Values Vs Predicted Values"            |  [<img src="https://raw.githubusercontent.com/MAIF/shapash/master/docs/_static/picking.png" width="50" title="picking">](https://github.com/MAIF/shapash/blob/master/tutorial/plots_and_charts/tuto-plot06-prediction_plot.ipynb)
-| 2.2.x         |  Dataset Filter <br>                                                              | New tab in the webapp to filter data. And several improvements in the webapp: subtitles, labels, screen adjustments                   |  [<img src="https://raw.githubusercontent.com/MAIF/shapash/master/docs/_static/webapp.png" width="50" title="webapp">](https://github.com/MAIF/shapash/blob/master/tutorial/tutorial01-Shapash-Overview-Launch-WebApp.ipynb)
-| 2.0.x         |  Refactoring Shapash <br>                                                                   | Refactoring attributes of compile methods and init. Refactoring implementation for new backends                   |  [<img src="https://raw.githubusercontent.com/MAIF/shapash/master/docs/_static/modular.png" width="50" title="modular">](https://github.com/MAIF/shapash/blob/master/tutorial/explainer_and_backend/tuto-expl06-Shapash-custom-backend.ipynb)
-| 1.7.x         |  Variabilize Colors <br>                                                                   | Giving possibility to have your own colour palette for outputs adapted to your design                   |  [<img src="https://raw.githubusercontent.com/MAIF/shapash/master/docs/_static/variabilize-colors.png" width="50" title="variabilize-colors">](https://github.com/MAIF/shapash/blob/master/tutorial/common/tuto-common02-colors.ipynb)
-| 1.6.x         |  Explainability Quality Metrics <br> [Article](https://towardsdatascience.com/building-confidence-on-explainability-methods-66b9ee575514)                                                                   | To help increase confidence in explainability methods, you can evaluate the relevance of your explainability using 3 metrics: **Stability**, **Consistency** and **Compacity**                   |  [<img src="https://raw.githubusercontent.com/MAIF/shapash/master/docs/_static/quality-metrics.png" width="50" title="quality-metrics">](https://github.com/MAIF/shapash/blob/master/tutorial/explainability_quality/tuto-quality01-Builing-confidence-explainability.ipynb) 
-| 1.5.x         |  ACV Backend <br>                                                                     | A new way of estimating Shapley values using ACV. [More info about ACV here](https://towardsdatascience.com/the-right-way-to-compute-your-shapley-values-cfea30509254).                   |  [<img src="https://raw.githubusercontent.com/MAIF/shapash/master/docs/_static/wheel.png" width="50" title="wheel-acv-backend">](tutorial/explainer_and_backend/tuto-expl03-Shapash-acv-backend.ipynb)    |
 | 1.4.x         |  Groups of features <br> [Demo](https://shapash-demo2.ossbymaif.fr/)                  | You can now regroup features that share common properties together. <br>This option can be useful if your model has a lot of features. |  [<img src="https://raw.githubusercontent.com/MAIF/shapash/master/docs/_static/groups_features.gif" width="120" title="groups-features">](https://github.com/MAIF/shapash/blob/master/tutorial/common/tuto-common01-groups_of_features.ipynb)    | 
 | 1.3.x         |  Shapash Report <br> [Demo](https://shapash.readthedocs.io/en/latest/report.html)     | A standalone HTML report that constitutes a basis of an audit document.                                                                |  [<img src="https://raw.githubusercontent.com/MAIF/shapash/master/docs/_static/report-icon.png" width="50" title="shapash-report">](https://github.com/MAIF/shapash/blob/master/tutorial/generate_report/tuto-shapash-report01.ipynb)    | 
 
