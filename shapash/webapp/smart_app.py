--- conflicted
+++ resolved
@@ -18,6 +18,7 @@
 from math import log10
 from shapash.webapp.utils.utils import apply_filter, check_row, round_to_1
 from shapash.webapp.utils.MyGraph import MyGraph
+from shapash.utils.utils import truncate_str
 
 
 def create_input_modal(id, label, tooltip):
@@ -381,13 +382,8 @@
             [
                 dbc.Label(
                     "Feature(s) to mask :"),
-                dcc.Dropdown(
-<<<<<<< HEAD
-                    options=[{'label': key, 'value': value}
-                             for key, value in self.explainer.inv_features_dict.items()],
-=======
-                    options=[{'label': key, 'value': value} for key, value in sorted(self.explainer.inv_features_dict.items(), key=lambda item: item[0])],
->>>>>>> ea82d3a2
+                dcc.Dropdown(options=[{'label': key, 'value': value} for key, value in sorted(
+                    self.explainer.inv_features_dict.items(), key=lambda item: item[0])],
                     value='', multi=True, searchable=True,
                     id="masked_contrib_id"
                 ),
@@ -420,7 +416,7 @@
                             html.A(
                                 dbc.Row(
                                     [
-                                        html.H3(self.explainer.title_story,
+                                        html.H3(truncate_str(self.explainer.title_story, maxlen= 40),
                                                 id="shapash_title_story"),
                                     ],
                                     align="center",
