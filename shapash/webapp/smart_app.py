"""
Main class of Web application Shapash
"""
import copy
import dash
from dash import dash_table
import dash_daq as daq
from dash import no_update
from dash.exceptions import PreventUpdate
import dash_bootstrap_components as dbc
from dash import dcc
from dash import html
from dash import MATCH, ALL
from dash.dependencies import Output, Input, State
from flask import Flask
import pandas as pd
import plotly.graph_objs as go
import random
import numpy as np
import datetime
import re
from math import log10
from shapash.webapp.utils.utils import check_row, get_index_type, round_to_k
from shapash.webapp.utils.MyGraph import MyGraph
from shapash.utils.utils import truncate_str
from shapash.webapp.utils.explanations import Explanations


def create_input_modal(id, label, tooltip):
    return dbc.Row(
        [
            dbc.Label(label, id=f'{id}_label', html_for=id, width=8),
            dbc.Col(
                dbc.Input(id=id, type="number", value=0),
                width=4),
            dbc.Tooltip(tooltip, target=f'{id}_label', placement='bottom'),
        ], className="g-3"
    )


class SmartApp:
    """
        Bridge pattern decoupling the application part from SmartExplainer and SmartPlotter.
        Attributes
        ----------
        explainer: object
            SmartExplainer instance to point to.
    """

    def __init__(self, explainer, settings: dict = None):
        """
        Init on class instantiation, everything to be able to run the app on server.
        Parameters
        ----------
        explainer : SmartExplainer
            SmartExplainer object
        settings : dict
            A dict describing the default webapp settings values to be used
            Possible settings (dict keys) are 'rows', 'points', 'violin', 'features'
            Values should be positive ints
        """
        # APP
        self.server = Flask(__name__)
        self.app = dash.Dash(
            server=self.server,
            external_stylesheets=[dbc.themes.BOOTSTRAP],
        )
        self.app.title = 'Shapash Monitor'
        if explainer.title_story:
            self.app.title += ' - ' + explainer.title_story
        self.explainer = explainer

        # SETTINGS
        self.logo = self.app.get_asset_url('shapash-fond-fonce.png')
        self.color = explainer.plot._style_dict["webapp_button"]
        self.bkg_color = explainer.plot._style_dict["webapp_bkg"]
        self.title_menu_color = explainer.plot._style_dict["webapp_title"]
        self.settings_ini = {
            'rows': 1000,
            'points': 1000,
            'violin': 10,
            'features': 20,
        }
        if settings is not None:
            for k, v in self.settings_ini.items():
                self.settings_ini[k] = settings[k] if k in settings and isinstance(
                    settings[k], int) and 0 < settings[k] else v
        self.settings = self.settings_ini.copy()

        self.predict_col = ['_predict_']
        self.explainer.features_imp = self.explainer.state.compute_features_import(
            self.explainer.contributions)
        if self.explainer._case == 'classification':
            self.label = self.explainer.check_label_name(len(self.explainer._classes) - 1, 'num')[1]
            self.selected_feature = self.explainer.features_imp[-1].idxmax()
            self.max_threshold = int(max([x.applymap(lambda x: round_to_k(x, k=1)).max().max()
                                          for x in self.explainer.contributions]))
        else:
            self.label = None
            self.selected_feature = self.explainer.features_imp.idxmax()
            self.max_threshold = int(self.explainer.contributions.applymap(
                lambda x: round_to_k(x, k=1)).max().max())
        self.list_index = []
        self.subset = None
        self.last_click_data = None

        # DATA
        self.explanations = Explanations()  # To get explanations of "?" buttons
        self.dataframe = pd.DataFrame()
        self.round_dataframe = pd.DataFrame()
        self.features_dict = copy.deepcopy(self.explainer.features_dict)
        self.init_data()

        # COMPONENTS
        self.components = {
            'menu': {},
            'table': {},
            'graph': {},
            'filter': {},
            'settings': {}
        }
        self.init_components()

        # LAYOUT
        self.skeleton = {
            'navbar': {},
            'body': {}
        }
        self.make_skeleton()
        self.app.layout = html.Div([self.skeleton['navbar'], self.skeleton['body']])

        # CALLBACK
        self.callback_fullscreen_buttons()
        self.init_callback_settings()
        self.callback_generator()

    def init_data(self):
        """
        Method which initializes data from explainer object
        """
        if hasattr(self.explainer, 'y_pred'):
            self.dataframe = self.explainer.x_init.copy()
            if isinstance(self.explainer.y_pred, (pd.Series, pd.DataFrame)):
                self.predict_col = self.explainer.y_pred.columns.to_list()[0]
                self.dataframe = self.dataframe.join(self.explainer.y_pred)
            elif isinstance(self.explainer.y_pred, list):
                self.dataframe = self.dataframe.join(
                    pd.DataFrame(data=self.explainer.y_pred,
                                 columns=[self.predict_col],
                                 index=self.explainer.x_init.index)
                    )
            else:
                raise TypeError('y_pred must be of type pd.Series, pd.DataFrame or list')
        else:
            raise ValueError('y_pred must be set when calling compile function.')

        if self.explainer.additional_data is not None:
            self.dataframe = self.dataframe.join(self.explainer.additional_data)
            self.features_dict.update(self.explainer.additional_features_dict)

        self.dataframe['_index_'] = self.explainer.x_init.index
        self.dataframe.rename(columns={f'{self.predict_col}': '_predict_'}, inplace=True)
        col_order = ['_index_', '_predict_'] + self.dataframe.columns.drop(['_index_', '_predict_']).tolist()
        random.seed(79)
        self.list_index = \
            random.sample(
                population=self.dataframe.index.tolist(),
                k=min(self.settings['rows'], len(self.dataframe.index.tolist()))
            )
        self.dataframe = self.dataframe[col_order].loc[self.list_index].sort_index()
        self.round_dataframe = self.dataframe.copy()
        for col in list(self.dataframe.columns):
            typ = self.dataframe[col].dtype
            if typ == float:
                std = self.dataframe[col].std()
                if std != 0:
                    digit = max(round(log10(1 / std) + 1) + 2, 0)
                    self.round_dataframe[col] = \
                        self.dataframe[col].map(f'{{:.{digit}f}}'.format).astype(float)

    def init_components(self):
        """
        Initialize components (graph, table, filter, settings, ...) and insert it inside
        components containers which are created by init_skeleton
        """

        self.components['settings']['input_rows'] = create_input_modal(
            id='rows',
            label="Number of rows for subset",
            tooltip="Set max number of lines for subset (datatable). \
                     Filter will be apply on this subset."
        )

        self.components['settings']['input_points'] = create_input_modal(
            id='points',
            label="Number of points for plot",
            tooltip="Set max number of points in feature contribution plots."
        )

        self.components['settings']['input_features'] = create_input_modal(
            id='features',
            label="Number of features to plot",
            tooltip="Set max number of features to plot in features \
                     importance and local explanation plots."
        )

        self.components['settings']['input_violin'] = create_input_modal(
            id='violin',
            label="Max number of labels for violin plot",
            tooltip="Set max number of labels to display a violin plot \
                     for feature contribution plot (otherwise a scatter \
                                                    plot is displayed)."
        )

        self.components['settings']['name'] = dbc.Row(
            [
                dbc.Checklist(
                    options=[{"label": "Use domain name for \
                              features name.", "value": 1}], value=[], inline=True,
                    id="name",
                    style={"margin-left": "20px"}
                ),
                dbc.Tooltip("Replace technical feature names by \
                            domain names if exists.",
                            target='name', placement='bottom'),
            ], className="g-3",
        )

        self.components['settings']['modal'] = dbc.Modal(
            [
                dbc.ModalHeader("Settings"),
                dbc.ModalBody(
                    dbc.Form(
                        [
                            self.components['settings']['input_rows'],
                            self.components['settings']['input_points'],
                            self.components['settings']['input_features'],
                            self.components['settings']['input_violin'],
                            self.components['settings']['name']
                        ]
                    )
                ),
                dbc.ModalFooter(
                    dbc.Button("Apply", id="apply", className="ml-auto")
                ),
            ],
            id="modal"
        )

        self.components['menu'] = dbc.Row(
            [
                dbc.Col(
                    [
                        html.Div(
                            daq.BooleanSwitch(
                                id='bool_groups',
                                on=True,
                                style={'display': 'none'} if self.explainer.features_groups is None else {},
                                color=self.color[0],
                                label={
                                    'label': 'Groups',
                                    'style': {
                                        'fontSize': 18,
                                        'color': self.color[0],
                                        'fontWeight': 'bold',
                                        "margin-left": "5px"
                                    },
                                },
                                labelPosition="right"
                            ),
                            style={"margin-right": "35px"}
                        )
                    ],
                    width="auto", align="center",
                ),
                dbc.Col(
                    [
                        html.H4(
                            [dbc.Badge("Regression", id='regression_badge',
                                       style={"margin-right": "5px",
                                              "margin-left": "0px"},
                                       color=''),
                             dbc.Badge("Classification", id='classification_badge', color='')
                             ], style={"margin-right": "5px"}
                        ),
                    ],
                    width="auto", align="center", style={'padding': 'auto'}
                ),
                dbc.Col(
                    dbc.Collapse(
                        dbc.Row(
                            [
                                # 2 columns to have class beside the dropdown buttons
                                dbc.Col([
                                    dbc.Label("Class:", style={'color': 'white', 'margin': '0px'}),
                                ], align="center"),
                                dbc.Col([
                                    dcc.Dropdown(
                                        id="select_label",
                                        options=[], value=None,
                                        clearable=False, searchable=False,
                                        style={"verticalAlign": "middle",
                                               "zIndex": '1010',
                                               "min-width": '160px',
                                               'height': '100%'}
                                    )
                                ], style={"margin-right": "17px",
                                          "padding": "0px",
                                          "width": "auto"})
                            ],
                            style={"margin": "0px"}
                        ),
                        is_open=True, id='select_collapse'
                    ),
                    width="auto", align="center", style={'padding': '0px'}
                ),
                dbc.Col([
                    html.Div(
                        [
                            html.Img(id='settings', title='settings', alt='Settings',
                                     src=self.app.get_asset_url('settings.png'),
                                     height='40px',
                                     style={'cursor': 'pointer'}),
                            self.components['settings']['modal'],
                        ]
                    )],
                    align="center", width="auto", style={'padding': '0px'}
                )
            ],
            className="g-0", justify="end"
        )

        self.adjust_menu()

        self.components['table']['dataset'] = dash_table.DataTable(
            id='dataset',
            data=self.round_dataframe.to_dict('records'),
            tooltip_data=[
                {
                    column: {'value': str(value), 'type': 'text'}
                    for column, value in row.items()
                } for row in self.dataframe.to_dict('rows')
            ], tooltip_duration=2000,

<<<<<<< HEAD
            columns=[{"name": i, "id": i} for i in self.dataframe.columns],
=======
            columns=[{"name": '_index_', "id": '_index_'},
                     {"name": '_predict_', "id": '_predict_'}] +
                    [{"name": i, "id": i} for i in self.explainer.x_init],
            tooltip_header={
                column: self.explainer.features_dict[column] for column in self.explainer.x_init
                if column not in ["_index_", "_predict_"]
            },
>>>>>>> efea50fc
            editable=False, row_deletable=False,
            virtualization=True,
            page_action='none',
            fixed_rows={'headers': True, 'data': 0},
            fixed_columns={'headers': True, 'data': 0},
            sort_action='custom', sort_mode='multi', sort_by=[],
            style_table={'overflowY': 'auto', 'overflowX': 'auto'},
            style_header={'height': '30px'},
            style_cell={
                'minWidth': '70px', 'width': '120px', 'maxWidth': '200px', 'textOverflow':'ellipsis',
            },
        )

        self.components['graph']['global_feature_importance'] = MyGraph(
            figure=go.Figure(), id='global_feature_importance'
        )

        self.components['graph']['feature_selector'] = MyGraph(
            figure=go.Figure(), id='feature_selector'
        )

        # Component for the graph prediction picking
        self.components['graph']['prediction_picking'] = MyGraph(
            figure=go.Figure(), id='prediction_picking'
        )

        self.components['graph']['detail_feature'] = MyGraph(
            figure=go.Figure(), id='detail_feature'
        )

        # Component create to filter the dataset
        self.components['filter']['filter_dataset'] = dbc.Col(
            [dbc.Row(
                html.Div(
                    id='main',
                    children=[
                        html.Div(
                                id='filters',
                                children=[
                                    # Create Add Filter button
                                    dbc.Button(
                                        id='add_dropdown_button',
                                        children='Add Filter',
                                        color='warning',
                                        size='sm',
                                        style={'margin-right': '20px'}
                                    ),
                                    # Create reset Filter button (disabled of no filters applied)
                                    dbc.Button(
                                        id='reset_dropdown_button',
                                        children='Reset all existing filters',
                                        color='warning', disabled=True,
                                        size='sm',
                                        style={'margin-right': '20px'}
                                    ),
                                    # Create explanation button
                                    dbc.Button(
                                        "?",
                                        id="open_filter",
                                        size='sm',
                                        color="warning",
                                        ),
                                    # Create popover on the explanation button
                                    dbc.Popover(
                                        "Click here to know how you can apply filters.",
                                        target="open_filter",
                                        body=True,
                                        trigger="hover",
                                    ),
                                    # Modal associated to the explanation button
                                    dbc.Modal(
                                           [
                                            dbc.ModalHeader(
                                                dbc.ModalTitle("Filters explanation")
                                                ),
                                            dbc.ModalBody([
                                                html.Div(
                                                    dcc.Markdown(
                                                        self.explanations.filter
                                                        )
                                                    )
                                               ]),
                                            dbc.ModalFooter(
                                                dbc.Button(
                                                    "Close",
                                                    id="close_filter",
                                                    color="warning"
                                                    )
                                               ),
                                           ],
                                           id="modal_filter",
                                           centered=True,
                                           size='lg'
                                              ),
                                    # Div which will contains the filters
                                    html.Div(
                                        id='dropdowns_container',
                                        children=[]
                                    )
                                ]
                            )
                        ]
                    )
                ),
                dbc.Row(
                    html.Div([
                        html.Br(),
                        # Create Apply Filter button (Hidden if no filter to apply)
                        dbc.Button(
                                id='apply_filter',
                                children='Apply filters',
                                color='warning',
                                size='sm',
                                style={'display': 'none'}
                                )
                            ],
                        )
                    )
                ], style={'maxheight': '22rem', 'height': '21rem', 'zIndex': 800}
            )

        self.components['filter']['index'] = dbc.Col(dbc.Row(
            [
                dbc.Col([
                    dbc.Input(
                        id="index_id", type=get_index_type(self.dataframe), size="s", placeholder="_index_",
                        debounce=True, persistence=True, style={'textAlign': 'right'}
                    )], width={"size": 5},
                    style={'padding': "0px"}
                ),
                dbc.Col([
                    html.Img(id='validation', alt='Validate', title='Validate index',
                             src=self.app.get_asset_url('reload.png'),
                             height='30px', style={'cursor': 'pointer'},
                             )], width={"size": 1},
                        style={'padding': "0px"}, align="center"
                        ),
                dbc.Col([
                    dbc.Button(
                        "ID Card",
                        id="id_card",
                        color='warning',
                        style={"display":"none"},
                    ),
                    dbc.Popover(
                        "Click here to visualize the identity card of the selected sample.",
                        target="id_card",
                        body=True,
                        trigger="hover",
                    ),
                    dbc.Modal(
                        [
                        dbc.ModalHeader(
                            dbc.Col([
                                dbc.ModalTitle("Identity Card"),
                                dbc.Row([
                                    dbc.Label("Sort by:", align="center", width="auto"),
                                    dbc.Col([
                                        dcc.Dropdown(
                                            id="select_id_card_sorting",
                                            options=[
                                                {"label": "Label", "value": "feature_name"}, 
                                                {"label": "Contribution", "value": "feature_contrib"}
                                            ], 
                                            value="feature_name",
                                            clearable=False, 
                                            searchable=False,
                                        ),
                                    ], width=3),
                                    dbc.Label("Order:", align="center", width="auto"),
                                    dbc.Col([
                                        dcc.Dropdown(
                                            id="select_id_card_order",
                                            options=[
                                                {"label": "Ascending", "value": True}, 
                                                {"label": "Descending", "value": False}
                                            ], 
                                            value=True,
                                            clearable=False, 
                                            searchable=False,
                                        ),
                                    ], width=3),
                                ], style={"margin-top":"0.5rem"}),
                                dbc.Row([
                                    dbc.Label("Label", width=3, style={'fontWeight': 'bold'}),
                                    dbc.Label("Value", width=5, style={'fontWeight': 'bold'}),
                                    dbc.Col(width=1),
                                    dbc.Label("Contribution", id="id_card_title_contrib",width=3, style={'fontWeight': 'bold'}),
                                ], style={"margin-top":"0.5rem", "margin-bottom":"-1rem"}),
                            ]),
                            close_button=False,
                        ),
                        dbc.ModalBody(id="id_card_body"),
                        dbc.ModalFooter(
                            dbc.Button(
                                "Close",
                                id="close_id_card",
                                color="warning"
                                )
                            ),
                        ],
                        id="modal_id_card",
                        centered=True,
                        size='xl',
                        scrollable=True,
                    ),
                ], width=5),
            ], justify='center')
        )

        self.components['filter']['threshold'] = dbc.Col(
            [
                dbc.Label("Threshold", html_for="slider", id='threshold_label'),
                dcc.Slider(
                    min=0, max=self.max_threshold, value=0, step=0.1,
                    marks={f'{round(self.max_threshold * mark / 4)}': f'{round(self.max_threshold * mark / 4)}'
                           for mark in range(5)},
                    id="threshold_id",
                )
            ],
            className='filter_dashed'
        )

        self.components['filter']['max_contrib'] = dbc.Col(
            [
                dbc.Label(
                    "Features to display: ", id='max_contrib_label'),
                dcc.Slider(
                    min=1, max=min(self.settings['features'], len(self.explainer.x_init.columns)),
                    step=1, value=min(self.settings['features'], len(self.explainer.x_init.columns)),
                    id="max_contrib_id",
                )
            ],
            className='filter_dashed'
        )

        self.components['filter']['positive_contrib'] = dbc.Col(
            [dbc.Row(
                [
                    dbc.Label("Contributions to display:", style={'font-size': '95%'}),
                ]
            ),
                dbc.Row(
                    [
                        dbc.Col(
                            dbc.Checklist(
                                options=[{"label": "Positive", "value": 1}], value=[1], inline=True,
                                id="check_id_positive",
                                # define the font-size style
                                style={'font-size': '82%'}
                            ), style={'display': 'inline-block'}
                        ),
                        dbc.Col(
                            dbc.Checklist(
                                options=[{"label": "Negative", "value": 1}], value=[1], inline=True,
                                id="check_id_negative",
                                # define the font-size style
                                style={'font-size': '82%'}
                                ), style={'display': 'inline-block'}, align="center"
                            )
                    ], className="g-0", justify="center"
                )
            ],
            className='filter_dashed'
        )

        self.components['filter']['masked_contrib'] = dbc.Col(
            [
                dbc.Label(
                    "Feature(s) to mask:"),
                dcc.Dropdown(options=[{'label': key, 'value': value} for key, value in sorted(
                    self.explainer.inv_features_dict.items(), key=lambda item: item[0])],
                    value='', multi=True, searchable=True,
                    id="masked_contrib_id"
                ),
            ],
            className='filter_dashed'
        )

    def make_skeleton(self):
        """
        Describe the app skeleton (bootstrap grid) and initialize components containers
        """
        self.skeleton['navbar'] = dbc.Container(
            [
                dbc.Row([
                        dbc.Col(
                            html.A(
                                dbc.Row([
                                    dbc.Col([
                                        html.Img(src=self.logo, height="40px")], className='col-1'),
                                    dbc.Col([
                                        html.H4("Shapash Monitor", id="shapash_title")]),
                                    ],
                                    align="center", style={'color': self.title_menu_color}
                                ),
                                href="https://github.com/MAIF/shapash", target="_blank",
                            ),
                            # Change md=3 to md=2
                            md=2, align="center", width="100%", style={'padding': 'auto'}
                        ),
                        dbc.Col([
                            html.A(
                                dbc.Row([
                                        html.H3(truncate_str(self.explainer.title_story, maxlen=40),
                                                id="shapash_title_story",
                                                style={'text-align': 'center'})]
                                        ),
                                href="https://github.com/MAIF/shapash", target="_blank",
                            )],
                            # Change md=3 to md=4
                            md=4, align="center", width="100%", style={'padding': 'auto'}
                        ),
                        dbc.Col([
                            self.components['menu']
                            ], align="end", md=6, width='100%'
                        )
                        ],
                        style={'padding': "5px 15px",
                               "verticalAlign": "middle",
                               "width": "auto",
                               "justify": "end"}
                        )
            ],
            fluid=True, style={'height': '100%', 'backgroundColor': self.bkg_color
                               }
        )

        self.skeleton['body'] = dbc.Container(
            [
                dbc.Row(
                    [
                        dbc.Col(
                            [
                                dbc.Card([
                                        html.Div(
                                         # To drow the global_feature_importance graph
                                         self.draw_component('graph', 'global_feature_importance'),
                                         id="card_global_feature_importance",
                                         # Position must be absolute to add the explanation button
                                         style={"position": 'absolute'}
                                         ),
                                        html.Div([
                                             # Create explanation button on feature importance graph
                                             dbc.Button(
                                                 "?",
                                                 id="open_feature_importance",
                                                 size='sm',
                                                 color="warning"
                                                 ),
                                             # Create popover for this button
                                             dbc.Popover(
                                                  "Click here to have more \
                                                  information on Feature Importance graph.",
                                                  target="open_feature_importance",
                                                  body=True,
                                                  trigger="hover",
                                                     ),
                                             # Create modal associated to this button
                                             dbc.Modal([
                                                        # Modal title
                                                        dbc.ModalHeader(
                                                            dbc.ModalTitle("Feature importance")
                                                            ),
                                                        dbc.ModalBody([
                                                            html.Div(
                                                                # Add explanation
                                                                dcc.Markdown(
                                                                    self.explanations.feature_importance
                                                                    )
                                                                    ),
                                                            # Here to add link in the modal
                                                            html.A('Click here for more details',
                                                                   href="https://github.com/MAIF/shapash/blob/master/tutorial/plot/tuto-plot03-features-importance.ipynb",
                                                                   # open new brother tab
                                                                   target="_blank",
                                                                   style={'color': self.color[0]})
                                                        ]),
                                                        # button to close the modal
                                                        dbc.ModalFooter(
                                                            dbc.Button(
                                                                "Close",
                                                                id="close_feature_importance",
                                                                color="warning"
                                                            )
                                                        ),
                                                    ],
                                                    id="modal_feature_importance",
                                                    centered=True,
                                                    size='lg'
                                                )
                                                ],
                                                # position must be relative
                                                style={'position': 'relative', 'left': '96%'})
                                    ])
                            ],
                            md=5,
                            style={'padding': '10px 10px 0px 10px'},
                        ),
                        dbc.Col(
                            [
                                # Tabs that contain 3 children tab (Dataset,
                                # Dataset Filters and True Value Vs Pedicted Values)
                                dbc.Tabs([
                                    # Tab which contains the datatable component
                                    dbc.Tab(
                                        # draw datatable component
                                        self.draw_component('table', 'dataset'),
                                        # Tab name
                                        label='Dataset',
                                        className="card",
                                        id='card_dataset',
                                        # Style of the tab
                                        style={'cursor': 'pointer'},
                                        label_style={'color': "black", 'height': '30px',
                                                     'padding': '0px 5px'},
                                        # Style when the tab is activated
                                        active_tab_class_name="fw-bold fst-italic",
                                        active_label_style={'border-top': '3px solid',
                                                            'border-top-color': self.color[0]
                                                            }
                                        ),
                                    # Tab which contains components to filter the dataset
                                    dbc.Tab(
                                        dbc.Card(
                                            dbc.CardBody(
                                                html.Div(
                                                    # draw the component
                                                    self.draw_filter_table(),
                                                    id='card_filter_dataset',
                                                    # To add scroll in overflow y
                                                    style={'overflow-y': "scroll",
                                                           'overflow-x': 'hidden'})
                                            ), style={'height': '24.1rem'},
                                        ),
                                        # Tab name
                                        label='Dataset Filters',
                                        # Style of the tab
                                        label_style={'color': "black", 'height': '30px',
                                                     'padding': '0px 5px'},
                                        tab_style={'border-left': '2px solid #ddd',
                                                   'border-right': '2px solid #ddd'},
                                        # Style when the tab is activated
                                        active_tab_class_name="fw-bold fst-italic",
                                        active_label_style={'border-top': '3px solid',
                                                            'border-top-color': self.color[0]
                                                            }
                                         ),
                                    # Tab which contains prediction picking graph
                                    # and its explanation button
                                    dbc.Tab(
                                        dbc.Card([
                                            html.Div(
                                                # draw prediction picking graph
                                                self.draw_component('graph', 'prediction_picking'),
                                                id="card_prediction_picking",
                                                # Position must be absolute to add
                                                # the explanation button
                                                style={"position": 'absolute'}
                                            ),
                                            html.Div([
                                                 # Create explanation button
                                                 dbc.Button(
                                                     "?",
                                                     id="open_prediction_picking",
                                                     size='sm',
                                                     color="warning"
                                                     ),
                                                 # Create popover for this button
                                                 dbc.Popover(
                                                         "Click here to have more \
                                                         information on Prediction Picking graph.",
                                                         target="open_prediction_picking",
                                                         body=True,
                                                         trigger="hover",
                                                     ),
                                                 # Create modal associated to this button
                                                 dbc.Modal([
                                                             # Modal title
                                                             dbc.ModalHeader(
                                                                dbc.ModalTitle("True values Vs Predicted values")
                                                              ),
                                                             dbc.ModalBody([
                                                                    html.Div(
                                                                        # explanation
                                                                        dcc.Markdown(self.explanations.prediction_picking)
                                                                        ),
                                                                    # Here to add link in the modal
                                                                    html.Div(html.Img(src="https://github.com/MAIF/shapash/blob/master/docs/_static/shapash_select_subset.gif?raw=true")),
                                                                    # Here to add a link in the modal
                                                                    html.A('Click here for more details',
                                                                           href="https://github.com/MAIF/shapash/blob/master/tutorial/plot/tuto-plot06-prediction_plot.ipynb",
                                                                           # open new brother tab
                                                                           target="_blank",
                                                                           style={'color': self.color[0]})
                                                                    ]),
                                                             dbc.ModalFooter(
                                                                 # button to close the modal
                                                                 dbc.Button(
                                                                     "Close",
                                                                     id="close_prediction_picking",
                                                                     color="warning"
                                                                 )
                                                              ),
                                                        ],
                                                        id="modal_prediction_picking",
                                                        centered=True,
                                                        size='lg'
                                                    )
                                                 # Position must be relative
                                                ],  style={'position': 'relative', 'left': '97%'})
                                         ]),
                                        # Tab name
                                        label='True Values Vs Predicted Values',
                                        # Style of the tab
                                        label_style={'color': "black", 'height': '30px',
                                                     'padding': '0px 5px'},
                                        # Style when the tab is activated
                                        active_tab_class_name="fw-bold fst-italic",
                                        active_label_style={'border-top': '3px solid',
                                                            'border-top-color': self.color[0]
                                                            }
                                    )
                                ], id="tabs"
                                )
                            ],
                            md=7,
                            style={'padding': '10px 10px'},
                        ),
                    ], style={'padding': '10px 10px 0px 10px',
                              'height': '100%'}, align="center"
                ),
                dbc.Row(
                    [
                        dbc.Col(
                            [
                                # Card which contains feature selector graph
                                # and explanation button
                                dbc.Card([
                                        html.Div(
                                            # Draw feature selector graph
                                            self.draw_component('graph', 'feature_selector'),
                                            id='card_feature_selector',
                                            # Position must be absolute to
                                            # add explanation button
                                            style={"position": 'absolute'}
                                             ),
                                         html.Div([
                                             # Create explanation button
                                             dbc.Button(
                                                 "?",
                                                 id="open_feature_selector",
                                                 size='sm',
                                                 color="warning"
                                                 ),
                                             # popover of this button
                                             dbc.Popover(
                                                         "Click here to have more \
                                                         information on Feature Selector graph.",
                                                         target="open_feature_selector",
                                                         body=True,
                                                         trigger="hover",
                                                     ),
                                             # Modal of this button
                                             dbc.Modal([
                                                        dbc.ModalHeader(
                                                            dbc.ModalTitle("Feature selector")
                                                            ),
                                                        dbc.ModalBody([
                                                            html.Div(
                                                                # explanations
                                                                dcc.Markdown(self.explanations.feature_selector)
                                                                ),
                                                            # Here to add link
                                                            html.A('Click here for more details',
                                                                   href="https://github.com/MAIF/shapash/blob/master/tutorial/plot/tuto-plot02-contribution_plot.ipynb",
                                                                   # open new brother tab
                                                                   target="_blank",
                                                                   style={'color': self.color[0]})
                                                                ]),
                                                        dbc.ModalFooter(
                                                            # Button to close modal
                                                            dbc.Button(
                                                                "Close",
                                                                id="close_feature_selector",
                                                                color="warning"
                                                            )
                                                        ),
                                                    ],
                                                    id="modal_feature_selector",
                                                    centered=True,
                                                    size='lg'
                                                )
                                                ],
                                                 # position must be relative
                                                 style={'position': 'relative',
                                                        'left': '96%'})
                                          ])
                            ],
                            md=5,
                            align="center",
                            style={'padding': '0px 10px'},
                        ),
                        dbc.Col(
                            [
                                dbc.Row(
                                    [
                                        dbc.Col(
                                            [
                                             # Card that contains detail feature graph
                                             # and explanation button
                                             dbc.Card([
                                                 html.Div(
                                                     # draw detail_feature graph
                                                     self.draw_component('graph', 'detail_feature'),
                                                     id='card_detail_feature',
                                                     style={"position": 'absolute'}
                                                 ),
                                                 html.Div([
                                                     # Create explanation button
                                                     dbc.Button(
                                                         "?",
                                                         id="open_detail_feature",
                                                         size='sm',
                                                         color="warning"
                                                         ),
                                                     # Popover of this button
                                                     dbc.Popover(
                                                         "Click here to have more \
                                                         information on Detail Feature graph.",
                                                         target="open_detail_feature",
                                                         body=True,
                                                         trigger="hover",
                                                     ),
                                                     # Modal of this button
                                                     dbc.Modal(
                                                            [
                                                             dbc.ModalHeader(
                                                                 dbc.ModalTitle("Detail feature")
                                                                 ),
                                                             dbc.ModalBody([
                                                                 html.Div(
                                                                     # explanations
                                                                     dcc.Markdown(self.explanations.detail_feature)
                                                                     ),
                                                                 # Here to add link on the modal
                                                                 html.A('Click here for more details',
                                                                        href="https://github.com/MAIF/shapash/blob/master/tutorial/plot/tuto-plot01-local_plot-and-to_pandas.ipynb",
                                                                        # open new brother tab
                                                                        target="_blank",
                                                                        style={'color': self.color[0]})
                                                                ]),
                                                             dbc.ModalFooter(
                                                                 # Button to close the modal
                                                                 dbc.Button(
                                                                     "Close",
                                                                     id="close_detail_feature",
                                                                     color="warning"
                                                                     )
                                                                ),
                                                            ],
                                                            id="modal_detail_feature",
                                                            centered=True,
                                                            size='lg'
                                                        )

                                                        ],
                                                          # Position must be relative
                                                          style={
                                                            'position': 'relative',
                                                            'left': '96%'
                                                            })
                                                ])
                                            ],
                                            md=8,
                                            align="center",
                                        ),
                                        dbc.Col(
                                            [
                                                html.Div(
                                                    self.draw_filter(),
                                                    className="card_filter",
                                                    id='card_filter',
                                                ),
                                            ],
                                            md=4,
                                            align="center",
                                        ),
                                    ],
                                ),
                            ],
                            md=7,
                            align="center",
                            style={'padding': '0px 10px'},
                        ),
                    ],
                    style={'padding': '10px 5px 10px 10px'},
                ),
            ],
            className="mt-12",
            fluid=True,
            # To drop the x scroll-bar
            style={'overflow-x': 'hidden'}
        )

    def adjust_menu(self):
        """
        Override menu from explainer object depending on
        classification or regression case.
        """
        on_style = {'backgroundColor': self.color[0],
                    'color': self.bkg_color,
                    'margin-top': '0.5rem',
                    'margin-right': '0.5rem'}
        off_style = {'display': 'none'}
        if self.explainer._case == 'classification':
            self.components['menu']['select_label'].options = \
                [
                    {'label': f'{self.explainer.label_dict[label] if self.explainer.label_dict else label}',
                     'value': label}
                    for label in self.explainer._classes
            ]
            self.components['menu']['classification_badge'].style = on_style
            self.components['menu']['regression_badge'].style = off_style
            self.components['menu']['select_label'].value = self.label

        elif self.explainer._case == 'regression':
            self.components['menu']['classification_badge'].style = off_style
            self.components['menu']['regression_badge'].style = on_style
            self.components['menu']['select_collapse'].is_open = False

        else:
            raise ValueError(f'No rule defined for explainer case : {self.explainer._case}')

    def draw_component(self,
                       component_type,
                       component_id,
                       title=None):
        """
        Method which return a component from a type and id.
        It's the method to insert component inside component container.
        Parameters
        ----------
        component_type : string
            Type of the component. Can be table, graph, ...
        component_id : string
            Id of the component. It must be unique.
        title : string, optional
            by default None
        Returns
        -------
        list
            list of components
            (combining for example Graph + embed button to get fullscreen
             details)
        """
        component = [html.H4(title)] if title else []
        component.append(self.components[component_type][component_id])
        component.append(
            html.A(
                html.I("fullscreen",
                       className="material-icons tiny",
                       style={'marginTop': '8px', 'marginLeft': '1px'}
                       ),
                id=f"ember_{component_id}",
                className="dock-expand",
                **{'data-component-type': component_type},
                # Get components'id
                **{'data-component-id': component_id}
            )
        )
        return component
    
    def draw_filter_table(self):
        """
        Method which returns the filter dataset components block.
        Returns
        -------
            component
        """
        return self.components['filter']['filter_dataset']
    
    def draw_filter(self):
        """
        Method which returns filter components block for local
        contributions plot.
        Returns
        -------
        list
            list of components
        """
        filter = [
            dbc.Container(
                [
                    dbc.Row([self.components['filter']['index']],
                            align="center", style={"height": "4rem"}
                            ),
                    dbc.Row([self.components['filter']['threshold']],
                            align="center", style={"height": "5rem"}
                            ),
                    dbc.Row([self.components['filter']['max_contrib']],
                            align="center", style={"height": "5rem"}
                            ),
                    dbc.Row([self.components['filter']['positive_contrib']],
                            align="center", style={"height": "4rem"}
                            ),
                    dbc.Row([self.components['filter']['masked_contrib']],
                            align="center"),
                ],
            ),
        ]
        return filter

    def select_point(self,
                     graph,
                     click_data):
        """
        Method which set the selected point in graph component
        corresponding to click_data.
        """
        if click_data:
            curve_id = click_data['points'][0]['curveNumber']
            point_id = click_data['points'][0]['pointIndex']
            for curve in range(
                    len(self.components['graph'][graph].figure['data'])):
                self.components['graph'][graph].figure['data'][curve].selectedpoints = \
                    [point_id] if curve == curve_id else []

    def callback_fullscreen_buttons(self):
        """
        Initialize callbacks for each fullscreen button
        the callback alter style of the component (height, ...)
        Returns
        -------
        dict
            Style of the component
        """
        app = self.app
        components_to_init = dict([(graph, 'graph') for graph in self.components['graph'].keys()])
        components_to_init['dataset'] = 'table'
        for component_id, component_type in components_to_init.items():
            component_property = 'style' if component_type == "graph" else "style_table"

            @app.callback(
                [
                    Output(f'card_{component_id}', 'style'),
                    Output(f'{component_id}', component_property),
                ],
                [
                    Input(f'ember_{component_id}', 'n_clicks'),
                    Input(f'ember_{component_id}', 'data-component-type'),
                    Input(f'ember_{component_id}', 'data-component-id')
                ]
            )
            def ember(click,
                      data_component_type,
                      data_component_id):
                """
                Function used to set style of cards and components.
                Prediction picking graph style is different than the other
                graph because it is placed in a tab.
                ---------------------------------------------------------------
                click: click on zoom button
                data_component_type: component type
                data_component_id: component id
                --------------------------------------------------------------
                return style of cards and style of components
                """
                click = 2 if click is None else click
                toggle_on = True if click % 2 == 0 else False
                if toggle_on:
                    # Style for graph
                    style_component = {
                        'height': '21.6rem'
                    }
                    this_style_card = {
                        'height': '22rem', 'zIndex': 900,
                    }
                    # Style for prediction picking graph
                    if data_component_id == 'prediction_picking':
                        style_component = {
                            'height': '20.6rem',
                        }
                        this_style_card = {
                            'height': '20.8rem', 'zIndex': 901,
                        }
                    # Style for the Dataset
                    if data_component_type == 'table':
                        style_component = {
                            'maxHeight': '23rem',
                        }
                        this_style_card = {
                            'height': '24.1rem', 'zIndex': 900,
                        }
                    return this_style_card, style_component

                else:
                    # Style when zoom button is clicked
                    this_style_card = {
                        'height': '70vh',
                        'width': 'auto',
                        'zIndex': 998,
                        'position': 'fixed', 'top': '55px',
                        'bottom': 0, 'left': 0, 'right': 0,
                    }
                    style_component = {
                        'height': '89vh', 'maxHeight': '89vh',
                    }
                    return this_style_card, style_component

    def init_callback_settings(self):
        app = self.app
        self.components['settings']['input_rows']['rows'].value = self.settings['rows']
        self.components['settings']['input_points']['points'].value = self.settings['points']
        self.components['settings']['input_features']['features'].value = self.settings['features']
        self.components['settings']['input_violin']['violin'].value = self.settings['violin']

        for id in self.settings.keys():
            @app.callback(
                [Output(f'{id}', 'valid'),
                 Output(f'{id}', 'invalid')],
                [Input(f'{id}', "value")]
            )
            def update_valid(value):
                """
                actualise valid and invalid icon in input component
                Parameters
                ----------
                value : int
                    value of input component
                Returns
                -------
                    tuple of boolean
                """
                patt = re.compile('^[0-9]*[1-9][0-9]*$')
                if patt.match(str(value)):
                    return True, False
                else:
                    return False, True

        @app.callback(
            Output("modal", "is_open"),
            [
                Input("settings", "n_clicks"),
                Input("apply", "n_clicks")],
            [
                State('rows', 'valid'),
                State('points', 'valid'),
                State('features', 'valid'),
                State('violin', 'valid'),
            ],
        )
        def toggle_modal(n1,
                         n2,
                         rows,
                         points,
                         features,
                         violin):
            """
            open modal /close modal (only if all input are valid)
            """
            ctx = dash.callback_context
            if ctx.triggered[0]['prop_id'] == 'settings.n_clicks':
                if n1 is not None:
                    return True
            else:
                if n2 is not None:
                    if all([rows, points, features, violin]):
                        return False
                    else:
                        return True
            return False

    def callback_generator(self):
        app = self.app

        @app.callback(
            [
                Output('dataset', 'data'),
                Output('dataset', 'tooltip_data'),
                Output('dataset', 'columns'),
            ],
            [
                Input('prediction_picking', 'selectedData'),
                Input('modal', 'is_open'),
                Input('apply_filter', 'n_clicks'),
                Input('reset_dropdown_button', 'n_clicks'),
                Input({'type': 'del_dropdown_button', 'index': ALL}, 'n_clicks')
            ],
            [
                State('rows', 'value'),
                State('name', 'value'),
                State({'type': 'var_dropdown', 'index': ALL}, 'value'),
                State({'type': 'var_dropdown', 'index': ALL}, 'id'),
                State({'type': 'dynamic-str', 'index': ALL}, 'value'),
                State({'type': 'dynamic-str', 'index': ALL}, 'id'),
                State({'type': 'dynamic-bool', 'index': ALL}, 'value'),
                State({'type': 'dynamic-bool', 'index': ALL}, 'id'),
                State({'type': 'dynamic-date', 'index': ALL}, 'start_date'),
                State({'type': 'dynamic-date', 'index': ALL}, 'end_date'),
                State({'type': 'dynamic-date', 'index': ALL}, 'id'),
                State({'type': 'lower', 'index': ALL}, 'value'),
                State({'type': 'lower', 'index': ALL}, 'id'),
                State({'type': 'upper', 'index': ALL}, 'value'),
                State({'type': 'upper', 'index': ALL}, 'id'),
                State('dropdowns_container', 'children')
            ]
        )
        def update_datatable(selected_data,
                             is_open,
                             nclicks_apply,
                             nclicks_reset,
                             nclicks_del,
                             rows,
                             name,
                             val_feature,
                             id_feature,
                             val_str_modality,
                             id_str_modality,
                             val_bool_modality,
                             id_bool_modality,
                             start_date,
                             end_date,
                             id_date,
                             val_lower_modality,
                             id_lower_modality,
                             val_upper_modality,
                             id_upper_modality,
                             children):
            """
            This function is used to update the datatable according to sorting,
            filtering and settings modifications.
            ------------------------------------------------------------------
            selected_data: selected data in prediction picking graph
            is_open: modal
            nclicks_apply: click on Apply Filter button
            nclicks_reset: click on Reset All Filter button
            nclicks_del: click on delete button
            rows: number of rows for subset
            name: name for features name
            val_feature: feature selected to filter
            id_feature: id of feature selected to filter
            val_str_modality: string modalities selected
            id_str_modality: id of string modalities selected
            val_bool_modality: boolean modalities selected
            id_bool_modality: id of boolean modalities selected
            start_date: start dates selected
            end_date: end dates selected
            id_date: id of dates selected
            val_lower_modality: lower values of numeric filter
            id_lower_modality: id of lower modalities of numeric filter
            val_upper_modality: upper values of numeric filter
            id_upper_modality: id of upper values of numeric filter
            children: children of dropdown container
            ------------------------------------------------------------------
            return
            data: available dataset
            tooltip_data: tooltip of the dataset
            columns: columns of the dataset
            """
            ctx = dash.callback_context
            df = self.round_dataframe
            columns = self.components['table']['dataset'].columns
            if ctx.triggered[0]['prop_id'] == 'modal.is_open':
                if is_open:
                    raise PreventUpdate
                else:
                    self.settings['rows'] = rows
                    self.init_data()
                    self.settings_ini['rows'] = self.settings['rows']
                    if name == [1]:
                        columns = [
                            {"name": '_index_', "id": '_index_'},
                            {"name": '_predict_', "id": '_predict_'}] + \
                            [{"name": self.features_dict[i], "id": i} for i in self.dataframe.columns.drop(['_index_', '_predict_'])]
                    df = self.round_dataframe
            elif ((ctx.triggered[0]['prop_id'] == 'prediction_picking.selectedData') and
                  (selected_data is not None) and (len(selected_data) > 1)):
                row_ids = []
                # If some data have been selected in prediction picking graph
                if selected_data is not None and len(selected_data) > 1:
                    for p in selected_data['points']:
                        row_ids.append(p['customdata'])
                    df = self.round_dataframe.loc[row_ids]
                else:
                    df = self.round_dataframe
            # If click on reset button
            elif ctx.triggered[0]['prop_id'] == 'reset_dropdown_button.n_clicks':
                df = self.round_dataframe
            # If click on Apply filter
            elif ((ctx.triggered[0]['prop_id'] == 'apply_filter.n_clicks') | (
                    (ctx.triggered[0]['prop_id'] == 'prediction_picking.selectedData') and
                  ((selected_data is None))) | (
                    (ctx.triggered[0]['prop_id'] == 'prediction_picking.selectedData') and
                  (selected_data is not None and len(selected_data) == 1 and selected_data['points'][0]['curveNumber'] > 0)
                  )):
                # get list of ID
                feature_id = [id_feature[i]['index'] for i in range(len(id_feature))]
                str_id = [id_str_modality[i]['index'] for i in range(len(id_str_modality))]
                bool_id = [id_bool_modality[i]['index'] for i in range(len(id_bool_modality))]
                lower_id = [id_lower_modality[i]['index'] for i in range(len(id_lower_modality))]
                date_id = [id_date[i]['index'] for i in range(len(id_date))]
                df = self.round_dataframe
                # If there is some filters
                if len(feature_id) > 0:
                    for i in range(len(feature_id)):
                        # String filter
                        if feature_id[i] in str_id:
                            position = np.where(np.array(str_id) == feature_id[i])[0][0]
                            if ((position is not None) & (val_str_modality[position] is not None)):
                                df = df[df[val_feature[i]].isin(val_str_modality[position])]
                            else:
                                df = df
                        # Boolean filter
                        elif feature_id[i] in bool_id:
                            position = np.where(np.array(bool_id) == feature_id[i])[0][0]
                            if ((position is not None) & (val_bool_modality[position] is not None)):
                                df = df[df[val_feature[i]] == val_bool_modality[position]]
                            else:
                                df = df
                        # Date filter
                        elif feature_id[i] in date_id:
                            position = np.where(np.array(date_id) == feature_id[i])[0][0]
                            if((position is not None) &
                               (start_date[position] < end_date[position])):
                                df = df[((df[val_feature[i]] >= start_date[position]) &
                                         (df[val_feature[i]] <= end_date[position]))]
                            else:
                                df = df
                        # Numeric filter
                        elif feature_id[i] in lower_id:
                            position = np.where(np.array(lower_id) == feature_id[i])[0][0]
                            if((position is not None) & (val_lower_modality[position] is not None) &
                               (val_upper_modality[position] is not None)):
                                if (val_lower_modality[position] < val_upper_modality[position]):
                                    df = df[(df[val_feature[i]] >= val_lower_modality[position]) &
                                            (df[val_feature[i]] <= val_upper_modality[position])]
                                else:
                                    df = df
                            else:
                                df = df
                        else:
                            df = df
                else:
                    df = df
                if len(df) == 0:
                    raise ValueError(
                        "Your dataframe is empty. It must have at list one row"
                         )
            elif None not in nclicks_del:
                df = self.round_dataframe
            else:
                raise dash.exceptions.PreventUpdate
            self.components['table']['dataset'].data = df.to_dict('records')
            self.components['table']['dataset'].tooltip_data = [
                {
                    column: {'value': str(value), 'type': 'text'}
                    for column, value in row.items()
                } for row in df.to_dict('rows')
            ]
            return (
                self.components['table']['dataset'].data,
                self.components['table']['dataset'].tooltip_data,
                columns,
            )

        @app.callback(
            [
                Output('global_feature_importance', 'figure'),
                Output('global_feature_importance', 'clickData')
            ],
            [
                Input('select_label', 'value'),
                Input('dataset', 'data'),
                Input('prediction_picking', 'selectedData'),
                Input('apply_filter', 'n_clicks'),
                Input('reset_dropdown_button', 'n_clicks'),
                Input({'type': 'del_dropdown_button', 'index': ALL}, 'n_clicks'),
                Input('modal', 'is_open'),
                Input('card_global_feature_importance', 'n_clicks'),
                Input('bool_groups', 'on'),
                Input('ember_global_feature_importance', 'n_clicks')
            ],
            [
                State('global_feature_importance', 'clickData'),
                State('features', 'value')
            ]
        )
        def update_feature_importance(label,
                                      data,
                                      selected_data,
                                      apply_filters,
                                      reset_filter,
                                      nclicks_del,
                                      is_open,
                                      n_clicks,
                                      bool_group,
                                      click_zoom,
                                      clickData,
                                      features):
            """
            update feature importance plot according label, click on graph,
            filters applied and subset selected in prediction picking graph.
            ------------------------------------------------------------
            label: label of data
            data: dataset
            selected_data : data selected on prediction picking graph
            apply_filters: click on apply filter button
            reset_filter: click on reset filter button
            nclicks_del: click on del button
            is_open: modal
            n_clicks: click on features importance card
            bool_group: display groups
            click_zoom: click on zoom button
            clickData: click on features importance graph
            features: features value
            -------------------------------------------------------------
            return
            figure of Features Importance graph
            click on Features Importance graph
            """
            ctx = dash.callback_context
            # Zoom is False by Default. It becomes True if we click on it
            click = 2 if click_zoom is None else click_zoom
            if click % 2 == 0:
                zoom_active = False
            else:
                zoom_active = True
            selection = None
            selected_feature = self.explainer.inv_features_dict.get(
                clickData['points'][0]['label'].replace('<b>', '').replace('</b>', '')
            ) if clickData else None
            if ctx.triggered[0]['prop_id'] == 'modal.is_open':
                if is_open:
                    raise PreventUpdate
                else:
                    self.settings['features'] = features
                    self.settings_ini['features'] = self.settings['features']
            elif ctx.triggered[0]['prop_id'] == 'select_label.value':
                self.label = label
                selection = None
            elif ctx.triggered[0]['prop_id'] == 'dataset.data':
                self.list_index = [d['_index_'] for d in data]
            elif ctx.triggered[0]['prop_id'] == 'bool_groups.on':
                clickData = None  # We reset the graph and clicks if we toggle the button
            # If we have selected data on prediction picking graph
            elif ((ctx.triggered[0]['prop_id'] == 'prediction_picking.selectedData') and
                  (selected_data is not None) and (len(selected_data) > 1)):
                row_ids = []
                if selected_data is not None and len(selected_data) > 1:
                    for p in selected_data['points']:
                        row_ids.append(p['customdata'])
                    selection = row_ids
                else:
                    selection = None
                #when group
                if self.explainer.features_groups and bool_group:
                    list_sub_features = [f for group_features in self.explainer.features_groups.values()
                                      for f in group_features]
                    if selected_feature not in list_sub_features:
                        selected_feature = None
            # If click on a single point on prediction picking, do nothing
            elif ((ctx.triggered[0]['prop_id'] == 'prediction_picking.selectedData') and
                  (selected_data is not None) and (len(selected_data) == 1)):
                # If there is some filters applied
                if (len([d['_index_'] for d in data]) != len(self.list_index)):
                    selection = [d['_index_'] for d in data]
                else:
                    selection = None
            # If we have dubble click on prediction picking to remove the selected subset
            elif ((ctx.triggered[0]['prop_id'] == 'prediction_picking.selectedData') and
                  (selected_data is None)):
                # If there is some filters applied
                if (len([d['_index_'] for d in data]) != len(self.list_index)):
                    selection = [d['_index_'] for d in data]
                else:
                    selection = None
                #when group
                if self.explainer.features_groups and bool_group:
                    list_sub_features = [f for group_features in self.explainer.features_groups.values()
                                      for f in group_features]
                    if selected_feature not in list_sub_features:
                        selected_feature = None
            # If we click on reset filter button
            elif ctx.triggered[0]['prop_id'] == 'reset_dropdown_button.n_clicks':
                selection = None
                #when group
                if self.explainer.features_groups and bool_group:
                    list_sub_features = [f for group_features in self.explainer.features_groups.values()
                                      for f in group_features]
                    if selected_feature not in list_sub_features:
                        selected_feature = None
            # If we click on Apply button
            elif ctx.triggered[0]['prop_id'] == 'apply_filter.n_clicks':
                selection = [d['_index_'] for d in data]
                #when group
                if self.explainer.features_groups and bool_group:
                    list_sub_features = [f for group_features in self.explainer.features_groups.values()
                                      for f in group_features]
                    if selected_feature not in list_sub_features:
                        selected_feature = None
            # If we click on the last del button
            elif (('del_dropdown_button' in ctx.triggered[0]['prop_id']) &
                  (None not in nclicks_del)):
                selection = None
                #when group
                if self.explainer.features_groups and bool_group:
                    list_sub_features = [f for group_features in self.explainer.features_groups.values()
                                      for f in group_features]
                    if selected_feature not in list_sub_features:
                        selected_feature = None
            elif (ctx.triggered[0]['prop_id'] == 'card_global_feature_importance.n_clicks'
                  and self.explainer.features_groups and bool_group):
                row_ids = []
                if selected_data is not None and len(selected_data) > 1:
                    # we plot prediction picking subset
                    for p in selected_data['points']:
                        row_ids.append(p['customdata'])
                    selection = row_ids
                elif (len([d['_index_'] for d in data]) != len(self.list_index)):
                    selection = [d['_index_'] for d in data]
                else:
                    selection = None
                # When we click twice on the same bar this will reset the graph
                if self.last_click_data == clickData:
                    selected_feature = None
                list_sub_features = [f for group_features in self.explainer.features_groups.values()
                                      for f in group_features]
                if selected_feature in list_sub_features:
                    self.last_click_data = clickData
                    raise PreventUpdate
                else:
                    pass
            else:
                # Zoom management to generate graph which have global axis
                if len(self.components['graph']['global_feature_importance'].figure['data']) == 1:
                    selection = None
                else:
                    row_ids = []
                    if selected_data is not None and len(selected_data) > 1:
                        # we plot prediction picking subset
                        for p in selected_data['points']:
                            row_ids.append(p['customdata'])
                        selection = row_ids
                    else:
                        # we plot filter subset
                        selection = [d['_index_'] for d in data]
                self.last_click_data = clickData

            group_name = selected_feature if (self.explainer.features_groups is not None
                                              and selected_feature in self.explainer.features_groups.keys()) else None

            self.components['graph']['global_feature_importance'].figure = \
                self.explainer.plot.features_importance(
                    max_features=features,
                    selection=selection,
                    label=self.label,
                    group_name=group_name,
                    display_groups=bool_group,
                    zoom=zoom_active
                )
            # Adjust graph with adding x axis title
            self.components['graph']['global_feature_importance'].adjust_graph(x_ax='Mean absolute Contribution')
            self.components['graph']['global_feature_importance'].figure.layout.clickmode = 'event+select'
            if selected_feature:
                if self.explainer.features_groups is None:
                    self.select_point('global_feature_importance', clickData)
                elif selected_feature not in self.explainer.features_groups.keys():
                    self.select_point('global_feature_importance', clickData)

            # font size can be adapted to screen size
            nb_car = max([len(self.components['graph']['global_feature_importance'].figure.data[0].y[i]) for i in
                          range(len(self.components['graph']['global_feature_importance'].figure.data[0].y))])
            self.components['graph']['global_feature_importance'].figure.update_layout(
                yaxis=dict(tickfont={'size': min(round(500 / nb_car), 12)})
            )

            self.last_click_data = clickData
            return self.components['graph']['global_feature_importance'].figure, clickData

        @app.callback(
            Output(component_id='feature_selector', component_property='figure'),
            [
                Input('global_feature_importance', 'clickData'),
                Input('prediction_picking', 'selectedData'),
                Input('dataset', 'data'),
                Input('apply_filter', 'n_clicks'),
                Input('reset_dropdown_button', 'n_clicks'),
                Input({'type': 'del_dropdown_button', 'index': ALL}, 'n_clicks'),
                Input('select_label', 'value'),
                Input('modal', 'is_open'),
                Input('ember_feature_selector', 'n_clicks')
            ],
            [
                State('points', 'value'),
                State('violin', 'value')
            ]
        )
        def update_feature_selector(feature,
                                    selected_data,
                                    data,
                                    apply_filters,
                                    reset_filter,
                                    nclicks_del,
                                    label,
                                    is_open,
                                    click_zoom,
                                    points,
                                    violin):
            """
            Update feature plot according to label, data,
            selected feature on features importance graph,
            filters and settings modifications
            --------------------------------------------
            feature: click on feature importance graph
            selected_data: Data selected on prediction picking graph
            data: dataset
            apply_filters: click on apply filter button
            reset_filter: click on reset filter button
            nclicks_del: click del button
            label: selected label
            is_open: modal
            click_zoom: click on zoom button
            points: points value in setting
            violin: violin value in setting
            ---------------------------------------------
            return
            figure: feature selector graph
            """
            # Zoom is False by Default. It becomes True if we click on it
            click = 2 if click_zoom is None else click_zoom
            if click % 2 == 0:
                zoom_active = False
            else:
                zoom_active = True  # To check if zoom is activated
            ctx = dash.callback_context
            if ctx.triggered[0]['prop_id'] == 'modal.is_open':
                if is_open:
                    raise PreventUpdate
                else:
                    self.settings['points'] = points
                    self.settings_ini['points'] = self.settings['points']
                    self.settings['violin'] = violin
                    self.settings_ini['violin'] = self.settings['violin']

            elif ctx.triggered[0]['prop_id'] == 'select_label.value':
                self.label = label
            elif ctx.triggered[0]['prop_id'] == 'global_feature_importance.clickData':
                if feature is not None:
                    # Removing bold
                    self.selected_feature = feature['points'][0]['label'].replace('<b>', '').replace('</b>', '')
                    if feature['points'][0]['curveNumber'] == 0 and \
                              len(self.components['graph']['global_feature_importance'].figure['data']) == 2:
                        if selected_data is not None and len(selected_data) > 1:
                            row_ids = []
                            for p in selected_data['points']:
                                row_ids.append(p['customdata'])
                            self.subset = row_ids
                        else:
                            self.subset = [d['_index_'] for d in data]
                    else:
                        self.subset = self.list_index
            # If we have selected data on prediction picking graph
            elif ((ctx.triggered[0]['prop_id'] == 'prediction_picking.selectedData') and
                  (selected_data is not None)):
                row_ids = []
                if selected_data is not None and len(selected_data) > 1:
                    for p in selected_data['points']:
                        row_ids.append(p['customdata'])
                    self.subset = row_ids
            # if we have click on reset button
            elif ctx.triggered[0]['prop_id'] == 'reset_dropdown_button.n_clicks':
                self.subset = None
            # If we have clik on Apply filter button
            elif ctx.triggered[0]['prop_id'] == 'apply_filter.n_clicks':
                self.subset = [d['_index_'] for d in data]
            # If we have click on the last del button
            elif (('del_dropdown_button' in ctx.triggered[0]['prop_id']) &
                  (None not in nclicks_del)):
                self.subset = None
            else:
                # Zoom management to generate graph which have global axis
                if len(self.components['graph']['global_feature_importance'].figure['data']) == 1:
                    self.subset = self.list_index
                elif (len(self.components['graph']['global_feature_importance'].figure['data']) == 2):
                    if feature is not None:
                        if feature['points'][0]['curveNumber'] == 0:
                            if selected_data is not None and len(selected_data) > 1:
                                row_ids = []
                                for p in selected_data['points']:
                                    row_ids.append(p['customdata'])
                                self.subset = row_ids
                            else:
                                self.subset = [d['_index_'] for d in data]
                        else:
                            self.subset = self.list_index
                    else:
                        self.subset = [d['_index_'] for d in data]
                else:
                    row_ids = []
                    if selected_data is not None and len(selected_data) > 1:
                        # we plot prediction picking subset
                        for p in selected_data['points']:
                            row_ids.append(p['customdata'])
                        self.subset = row_ids
                    else:
                        # we plot filter subset
                        self.subset = [d['_index_'] for d in data]

            self.components['graph']['feature_selector'].figure = \
                self.explainer.plot.contribution_plot(
                    col=self.selected_feature,
                    selection=self.subset,
                    label=self.label,
                    violin_maxf=violin,
                    max_points=points,
                    zoom=zoom_active
                )

            self.components['graph']['feature_selector'].figure['layout'].clickmode = 'event+select'
            # Adjust graph with adding x and y axis titles
            self.components['graph']['feature_selector'].adjust_graph(
                x_ax=truncate_str(self.selected_feature, 110),
                y_ax='Contribution')
            return self.components['graph']['feature_selector'].figure

        @app.callback(
            [
                Output('index_id', 'value'),
                Output("index_id", "n_submit")
            ],
            [
                Input('feature_selector', 'clickData'),
                Input('prediction_picking', 'clickData'),
                Input('dataset', 'active_cell'),
                Input('apply_filter', 'n_clicks'),
                Input('reset_dropdown_button', 'n_clicks'),
                Input({'type': 'del_dropdown_button', 'index': ALL}, 'n_clicks')
            ],
            [
                State('dataset', 'data'),
                State('index_id', 'value')  # Get the current value of the index
            ]
        )
        def update_index_id(click_data,
                            prediction_picking,
                            cell,
                            apply_filters,
                            reset_filter,
                            nclicks_del,
                            data,
                            current_index_id):
            """
            This function is used to update index value according to
            active cell, filters and click data on feature plot or on
            prediction picking graph.
            ----------------------------------------------------------------
            click_data: click on feature selector
            prediction_picking: click on prediction picking graph
            cell: selected sell on dataset
            apply_filters: click on Apply filter button
            reset_filter: click on reset filter button
            nclicks_del: click on del button
            data: dataset
            current_index_id: the current value of the index
            ----------------------------------------------------------------
            return
            selected index id
            boolean n_submit
            """
            ctx = dash.callback_context
            selected = None
            if ctx.triggered[0]['prop_id'] != 'dataset.data':
                if ctx.triggered[0]['prop_id'] == 'feature_selector.clickData':
                    selected = click_data['points'][0]['customdata'][1]
                    self.click_graph = True
                elif ctx.triggered[0]['prop_id'] == 'prediction_picking.clickData':
                    selected = prediction_picking['points'][0]['customdata']
                    self.click_graph = True
                elif ctx.triggered[0]['prop_id'] == 'dataset.active_cell':
                    if cell is not None:
                        selected = data[cell['row']]['_index_']
                    else:
                        # Get actual value in field to refresh the selected value
                        selected = current_index_id
                elif (('del_dropdown_button' in ctx.triggered[0]['prop_id']) &
                      (None in nclicks_del)):
                    selected = current_index_id
            else:
                raise PreventUpdate
            return selected, True

        @app.callback(
            Output('threshold_label', 'children'),
            [Input('threshold_id', 'value')])
        def update_threshold_label(value):
            """
            update threshold label
            """
            return f'Threshold: {value}'

        @app.callback(
            Output('max_contrib_label', 'children'),
            [Input('max_contrib_id', 'value')])
        def update_max_contrib_label(value):
            """
            update max_contrib label
            """
            self.components['filter']['max_contrib']['max_contrib_id'].value = value
            return f'Features to display: {value}'

        @app.callback(
            [Output('max_contrib_id', 'value'),
             Output('max_contrib_id', 'max'),
             Output('max_contrib_id', 'marks')
             ],
            [Input('modal', 'is_open')],
            [State('features', 'value')]
        )
        def update_max_contrib_id(is_open,
                                  features):
            """
            update max contrib component layout after settings modifications
            """
            ctx = dash.callback_context
            if ctx.triggered[0]['prop_id'] == 'modal.is_open':
                if is_open:
                    raise PreventUpdate
                else:
                    max = min(features, len(self.explainer.x_init.columns))
                    if max // 5 == max / 5:
                        nb_marks = min(int(max // 5), 10)
                    elif max // 4 == max / 4:
                        nb_marks = min(int(max // 4), 10)
                    elif max // 3 == max / 3:
                        nb_marks = min(int(max // 3), 10)
                    elif max // 7 == max / 7:
                        nb_marks = min(int(max // 6), 10)
                    else:
                        nb_marks = 2
                    marks = {f'{round(max * feat / nb_marks)}': f'{round(max * feat / nb_marks)}'
                             for feat in range(1, nb_marks + 1)}
                    marks['1'] = '1'
                    if max < self.components['filter']['max_contrib']['max_contrib_id'].value:
                        value = max
                    else:
                        value = no_update

                    return value, max, marks

        @app.callback(
            Output(component_id='detail_feature', component_property='figure'),
            [
                Input('threshold_id', 'value'),
                Input('max_contrib_id', 'value'),
                Input('check_id_positive', 'value'),
                Input('check_id_negative', 'value'),
                Input('masked_contrib_id', 'value'),
                Input('select_label', 'value'),
                Input('dataset', 'active_cell'),
                Input('feature_selector', 'clickData'),
                Input('prediction_picking', 'clickData'),
                Input("validation", "n_clicks"),
                Input('bool_groups', 'on'),
                Input('ember_detail_feature', 'n_clicks'),
            ],
            [
                State('index_id', 'value'),
                State('dataset', 'data')
            ]
        )
        def update_detail_feature(threshold,
                                  max_contrib,
                                  positive,
                                  negative,
                                  masked,
                                  label,
                                  cell,
                                  click_data,
                                  prediction_picking,
                                  validation_click,
                                  bool_group,
                                  click_zoom,
                                  index,
                                  data):
            """
            update local explanation plot according to app changes.
            -------------------------------------------------------
            threshold: threshold
            max_contrib: max contribution
            positive: boolean
            negative: boolean
            masked: feature(s) to mask
            label: label
            cell: selected cell
            click_data: click on feature selector graph
            prediction_picking: click on prediction picking graph
            validation_click: click on validation
            bool_group: boolean
            click_zoom: click on zoom button
            index: selected index
            data: the dataset
            --------------------------------------------------------
            return
            detail feature graph
            """
            # Zoom is False by Default. It becomes True if we click on it
            click = 2 if click_zoom is None else click_zoom
            if click % 2 == 0:
                zoom_active = False
            else:
                zoom_active = True
            ctx = dash.callback_context
            selected = None
            if ctx.triggered[0]['prop_id'] == 'feature_selector.clickData':
                selected = click_data['points'][0]['customdata'][1]
            elif ctx.triggered[0]['prop_id'] == 'prediction_picking.clickData':
                selected = prediction_picking['points'][0]['customdata']
            elif ctx.triggered[0]['prop_id'] in ['threshold_id.value', 'validation.n_clicks']:
                selected = index
            elif ctx.triggered[0]['prop_id'] == 'dataset.active_cell':
                if cell:
                    selected = data[cell['row']]['_index_']
                else:
                    zoom_active = zoom_active
                    # raise PreventUpdate
            else:
                selected = index
            if check_row(data, selected) is None:
                selected = None
            threshold = threshold if threshold != 0 else None
            if positive == [1]:
                sign = (None if negative == [1] else True)
            else:
                sign = (False if negative == [1] else None)
            self.explainer.filter(threshold=threshold,
                                  features_to_hide=masked,
                                  positive=sign,
                                  max_contrib=max_contrib,
                                  display_groups=bool_group)
            self.components['graph']['detail_feature'].figure = self.explainer.plot.local_plot(
                index=selected,
                label=label,
                show_masked=True,
                yaxis_max_label=8,
                display_groups=bool_group,
                zoom=zoom_active
            )
            if selected is not None:
                # Adjust graph with adding x axis titles
                self.components['graph']['detail_feature'].adjust_graph(x_ax='Contribution')
                # font size can be adapted to screen size
                list_yaxis = [self.components['graph']['detail_feature'].figure.data[i].y[0] for i in
                            range(len(self.components['graph']['detail_feature'].figure.data))]
                # exclude new line with labels of y axis
                if list_yaxis != []:
                    list_yaxis = [x.split('<br />')[0] for x in list_yaxis]
                    nb_car = max([len(x) for x in list_yaxis])
                    self.components['graph']['detail_feature'].figure.update_layout(
                        yaxis=dict(tickfont={'size': min(round(500 / nb_car), 12)})
                    )
            return self.components['graph']['detail_feature'].figure

        @app.callback(
            Output("validation", "n_clicks"),
            [
                Input("index_id", "n_submit")
            ],
        )
        def click_validation(n_submit):
            """
            submit index selection
            """
            if n_submit:
                return 1
            else:
                raise PreventUpdate
        
        @app.callback(
            Output('id_card', 'style'), 
            Output('id_card_body', 'children'),
            Output('id_card_title_contrib', 'children'),
            [
                Input('index_id', 'n_submit'),
                Input('select_label', 'value'),
                Input('select_id_card_sorting', 'value'),
                Input('select_id_card_order', 'value'),
            ],
            [
                State('dataset', 'data'),
                State('index_id', 'value'),
            ],
        )
        def update_id_card(n_submit, label, sort_by, order, data, index):
            """
            Update identity card and display button.
            Parameters
            ----------
            n_submit : boolean
            data : the dataset
            label : selected label for classification
            sort_by : identity card column to sort by, data column labels or contribution
            order : order to sort by, ascending or descending
            index : selected index
            Returns
            -------
            style to display button and children body for modal.
            """
            selected = check_row(data, index)
            if n_submit and selected is not None:
                selected_row = pd.DataFrame([data[selected]], index=["feature_value"]).T
                selected_row["feature_name"] = selected_row.index.map(
                    lambda x: x if x in ["_index_", "_predict_"] else self.explainer.features_dict[x]
                )
                if self.explainer._case == 'classification':
                    if label is None:
                        label = -1
                    label_num, _, label_value = self.explainer.check_label_name(label)
                    contrib = self.explainer.data['contrib_sorted'][label_num].loc[index, :].values
                    var_dict = self.explainer.data['var_dict'][label_num].loc[index, :].values
                    proba = self.explainer.plot.local_pred(index, label_num)
                    title_contrib = f"Contribution: {label_value} ({proba.round(2):.2f})"
                    _, _, predicted_label_value = self.explainer.check_label_name(selected_row.loc["_predict_", "feature_value"])
                    selected_row.loc["_predict_", "feature_value"] = predicted_label_value
                else:
                    contrib = self.explainer.data['contrib_sorted'].loc[index, :].values
                    var_dict = self.explainer.data['var_dict'].loc[index, :].values
                    title_contrib = "Contribution"
                var_dict = [self.explainer.features_dict[self.explainer.columns_dict[x]] for x in var_dict]
                selected_contrib = pd.DataFrame([var_dict, contrib], index=["feature_name", "feature_contrib"]).T
                selected_contrib["feature_contrib"] = selected_contrib["feature_contrib"].apply(lambda x: round(x, 4))
                selected_data = selected_row.merge(selected_contrib, how="left", on="feature_name")
                selected_data.index = selected_row.index
                selected_data = pd.concat([
                    selected_data.loc[["_index_", "_predict_"]], 
                    selected_data.drop(index=["_index_", "_predict_"]).sort_values(sort_by, ascending=order)
                ])
                children = []
                for _, row in selected_data.iterrows():
                    children.append(
                        dbc.Row([
                            dbc.Col(dbc.Label(row["feature_name"]), width=3, style={'fontWeight': 'bold'}), 
                            dbc.Col(dbc.Label(row["feature_value"]), width=5, className="id_card_solid"),
                            dbc.Col(width=1),
                            dbc.Col(
                                dbc.Row(
                                    dbc.Label(format(row["feature_contrib"], '.4f'), width="auto", style={"padding-top":0}), 
                                    justify="end"
                                ), 
                                width=2, 
                                className="id_card_solid",
                            ) if row["feature_contrib"]==row["feature_contrib"] else None,
                        ])
                    )
                return {"display":"flex", "margin-left":"auto", "margin-right":0}, children, title_contrib
            else:
                return {"display":"none"}, []
        
        @app.callback(
            Output("modal_id_card", "is_open"),
            [
                Input("id_card", "n_clicks"),
                Input("close_id_card", "n_clicks")
            ],
            [
                State("modal_id_card", "is_open")
            ],
        )
        def toggle_modal_id_card(n1, n2, is_open):
            """
            Open and close identity card modal.
            Parameters
            ----------
            n1 : click on button to open
            n2 : click on button to close
            is_open : True if open else False
            Returns
            -------
            boolean True if open else False
            """
            if n1 or n2:
                return not is_open
            return is_open

        @app.callback(
            [
                Output('dataset', 'style_data_conditional'),
                Output('dataset', 'style_filter_conditional'),
                Output('dataset', 'style_header_conditional'),
                Output('dataset', 'style_cell_conditional'),
            ],
            [
                Input("validation", "n_clicks")
            ],
            [
                State('dataset', 'data'),
                State('index_id', 'value')
            ]
        )
        def datatable_layout(validation,
                             data,
                             index):
            ctx = dash.callback_context
            if ctx.triggered[0]['prop_id'] == 'validation.n_clicks' and validation is not None:
                pass
            else:
                raise PreventUpdate

            style_data_conditional = [
                {
                    'if': {'row_index': 'odd'},
                    'backgroundColor': 'rgb(248, 248, 248)'
                },
                {
                    "if": {"state": "selected"}, 
                    "border-bottom": f"1px solid {self.color[0]}",
                    "border-top": f"1px solid {self.color[0]}",
                }
            ]
            style_filter_conditional = []
            style_header_conditional = [
                {'if': {'column_id': c}, 'fontWeight': 'bold'}
                for c in ['_index_', '_predict_']
            ] + [
                {'if': {'column_id': c}, 'font-style': 'italic'}
                for c in self.dataframe if c not in ['_index_', '_predict_'] and c.startswith('_')
            ]
            style_cell_conditional = [
                {'if': {'column_id': c},
                 'width': '70px', 'fontWeight': 'bold'} for c in ['_index_', '_predict_']
            ]

            selected = check_row(data, index)
            if selected is not None:
                style_data_conditional += [{"if": {"row_index": selected}, "backgroundColor": self.color[0]}]

            return style_data_conditional, style_filter_conditional, style_header_conditional, style_cell_conditional

        @app.callback(
            Output(component_id='prediction_picking', component_property='figure'),
            [
                Input('global_feature_importance', 'clickData'),
                Input('dataset', 'data'),
                Input('apply_filter', 'n_clicks'),
                Input('reset_dropdown_button', 'n_clicks'),
                Input({'type': 'del_dropdown_button', 'index': ALL}, 'n_clicks'),
                Input('select_label', 'value'),
                Input('modal', 'is_open'),
                Input('ember_prediction_picking', 'n_clicks')
            ],
            [
                State('points', 'value'),
                State('violin', 'value')
            ]
        )
        def update_prediction_picking(feature,
                                      data,
                                      apply_filters,
                                      reset_filter,
                                      nclicks_del,
                                      label,
                                      is_open,
                                      click_zoom,
                                      points,
                                      violin):
            """
            Update feature plot according to label, data,
            selected feature and settings modifications
            ------------------------------------------------
            feature: click on features importance graph
            data: the dataset
            apply_filters: click on apply filter button
            reset_filter: click on reset filter button
            nclicks_del: click on del button
            label: selected label
            is_open: modal
            click_zoom: click on zoom button
            points: number of points
            violin: number of violin plot
            -------------------------------------------------
            return
            prediction picking graph
            """
            ctx = dash.callback_context
            # Filter subset
            filter_subset = None
            if not ctx.triggered:
                raise dash.exceptions.PreventUpdate
            if ctx.triggered[0]['prop_id'] == 'modal.is_open':
                if is_open:
                    raise PreventUpdate
                else:
                    self.settings['points'] = points
                    self.settings_ini['points'] = self.settings['points']
                    self.settings['violin'] = violin
                    self.settings_ini['violin'] = self.settings['violin']
            elif ctx.triggered[0]['prop_id'] == 'select_label.value':
                self.label = label
                self.subset = None
            # If we have clicked on reset button
            elif ctx.triggered[0]['prop_id'] == 'reset_dropdown_button.n_clicks':
                self.subset = None
            # If we have clicked on Apply filter button
            elif ctx.triggered[0]['prop_id'] == 'apply_filter.n_clicks':
                self.subset = [d['_index_'] for d in data]
            # If we have clicked on the last delete button (X)
            elif (('del_dropdown_button' in ctx.triggered[0]['prop_id']) &
                  (None not in nclicks_del)):
                self.subset = None
            else:
                raise PreventUpdate

            self.components['graph']['prediction_picking'].figure = self.explainer.plot.scatter_plot_prediction(
                    selection=self.subset,
                    max_points=points,
                    label=self.label
                )
            if self.explainer.y_target is not None:
                self.components['graph']['prediction_picking'].figure['layout'].clickmode = 'event+select'
                # Adjust graph with adding x and y axis titles
                self.components['graph']['prediction_picking'].adjust_graph(
                    x_ax="True Values",
                    y_ax="Predicted Values")

            return self.components['graph']['prediction_picking'].figure

        @app.callback(
            Output("modal_feature_importance", "is_open"),
            [Input("open_feature_importance", "n_clicks"),
             Input("close_feature_importance", "n_clicks")],
            [State("modal_feature_importance", "is_open")],
        )
        def toggle_modal_feature_importancet(n1,
                                             n2,
                                             is_open):
            """
            Function used to open and close modal explication when we click
            on "?" button on feature_importance graph
            ---------------------------------------------------------------
            n1: click on "?" button
            n2: click on close button in modal
            ---------------------------------------------------------------
            return modal
            """
            if n1 or n2:
                return not is_open
            return is_open

        @app.callback(
            Output("modal_feature_selector", "is_open"),
            [Input("open_feature_selector", "n_clicks"),
             Input("close_feature_selector", "n_clicks")],
            [State("modal_feature_selector", "is_open")],
        )
        def toggle_modal_feature_selector(n1,
                                          n2,
                                          is_open):
            """
            Function used to open and close modal explication when we click
            on "?" button on feature_selector graph
            ---------------------------------------------------------------
            n1: click on "?" button
            n2: click on close button in modal
            ---------------------------------------------------------------
            return modal
            """
            if n1 or n2:
                return not is_open
            return is_open

        @app.callback(
            Output("modal_detail_feature", "is_open"),
            [Input("open_detail_feature", "n_clicks"),
             Input("close_detail_feature", "n_clicks")],
            [State("modal_detail_feature", "is_open")],
        )
        def toggle_modal_detail_feature(n1,
                                        n2,
                                        is_open):
            """
            Function used to open and close modal explication when we click
            on "?" button on detail_feature graph
            ---------------------------------------------------------------
            n1: click on "?" button
            n2: click on close button in modal
            ---------------------------------------------------------------
            return modal
            """
            if n1 or n2:
                return not is_open
            return is_open

        @app.callback(
            Output("modal_prediction_picking", "is_open"),
            [Input("open_prediction_picking", "n_clicks"),
             Input("close_prediction_picking", "n_clicks")],
            [State("modal_prediction_picking", "is_open")],
        )
        def toggle_modal_prediction_picking(n1,
                                            n2,
                                            is_open):
            """
            Function used to open and close modal explication when we click
            on "?" button on prediction_picking graph
            ---------------------------------------------------------------
            n1: click on "?" button
            n2: click on close button in modal
            ---------------------------------------------------------------
            return modal
            """
            if n1 or n2:
                return not is_open
            return is_open

        @app.callback(
            Output("modal_filter", "is_open"),
            [Input("open_filter", "n_clicks"),
             Input("close_filter", "n_clicks")],
            [State("modal_filter", "is_open")],
        )
        def toggle_modal_filters(n1,
                                 n2,
                                 is_open):
            """
            Function used to open and close modal explication when we click
            on "?" button on Dataset Filters Tab
            ---------------------------------------------------------------
            n1: click on "?" button
            n2: click on close button in modal
            ---------------------------------------------------------------
            return modal
            """
            if n1 or n2:
                return not is_open
            return is_open

        # Add or remove plot blocs in the 'dropdowns_container'
        @app.callback(
            Output('dropdowns_container', 'children'),
            [
                Input('add_dropdown_button', 'n_clicks'),
                Input('reset_dropdown_button', 'n_clicks'),
                Input({'type': 'del_dropdown_button', 'index': ALL}, 'n_clicks')
            ],
            [
                 State('dropdowns_container', 'children'),
                 State('name', 'value')
            ]
        )
        def layout_filter(n_clicks_add,
                          n_clicks_rm,
                          n_clicks_reset,
                          currents_filters,
                          name
                          ):
            """
            Function used to create filter blocs in the dropdowns_container.
            Each bloc will contains:
                -label
                -dropdown button to select feature to filter
                -div which will contains modalities
                -delete button
            ---------------------------------------------------------------
            n_clicks_add: click on add filter
            n_clicks_reset: click on reset filter button
            n_click_del: click on delete button
            children: information on dropdown container
            name: name for feature name
            ---------------------------------------------------------------
            return
                filter blocs
            """
            # Context and init handling (no action)
            ctx = dash.callback_context
            if not ctx.triggered:
                raise dash.exceptions.PreventUpdate
            button_id = ctx.triggered[0]['prop_id'].split('.')[0]

            # We use domain name for feature name
            dict_name = [self.features_dict[i]
                         for i in self.dataframe.drop(['_index_', '_predict_'], axis=1).columns]
            dict_id = [i for i in self.dataframe.drop(['_index_', '_predict_'], axis=1).columns]
            # Create dataframe to sort it by feature_name
            df_feature_name = pd.DataFrame({'feature_name': dict_name,
                                            'feature_id': dict_id})
            df_feature_name = df_feature_name.sort_values(
                by='feature_name').reset_index(drop=True)
            # Options are sorted by feature_name
            options = [
                {"label": '_index_', "value": '_index_'},
                {"label": '_predict_', "value": '_predict_'}] + \
                [{"label": df_feature_name.loc[i, 'feature_name'],
                  "value": df_feature_name.loc[i, 'feature_id']}
                 for i in range(len(df_feature_name))]

            # Creation of a new graph
            if button_id == 'add_dropdown_button':
                # ID index definition
                if n_clicks_add is None:
                    index_id = 0
                else:
                    index_id = n_clicks_add
                # Appending a dropdown block to 'dropdowns_container'children
                subset_filter = html.Div(
                    id={'type': 'bloc_div',
                        'index': index_id},
                    children=[
                        html.Div([
                            html.Br(),
                            # div which will contains label
                            html.Div(
                                    id={'type': 'dynamic-output-label',
                                        'index': index_id},
                                    )
                            ]),
                        html.Div([
                            # div with dopdown button to select feature to filter
                            html.Div(dcc.Dropdown(
                                id={'type': 'var_dropdown',
                                    'index': index_id},
                                options=options,
                                placeholder="Variable"
                            ), style={"width": "30%"}),
                            # div which will contains modalities
                            html.Div(
                                 id={'type': 'dynamic-output',
                                     'index': index_id},
                                 style={"width": "50%"}
                                ),
                            # Button to delete bloc
                            dbc.Button(
                                id={'type': 'del_dropdown_button',
                                    'index': index_id},
                                children='X',
                                color='warning',
                                size='sm'
                            )
                        ], style={'display': 'flex'})
                    ]
                )
                return currents_filters + [subset_filter]
            # Removal of all existing filters
            elif button_id == 'reset_dropdown_button':
                return [html.Div(
                    id={'type': 'bloc_div',
                        'index': 0},
                    children=[])]
            # Removal of an existing filter
            else:
                filter_id_to_remove = eval(button_id)['index']
                return [gr for gr in currents_filters
                        if gr['props']['id']['index'] != filter_id_to_remove]

        @app.callback(
            Output('reset_dropdown_button', 'disabled'),
            [Input('add_dropdown_button', 'n_clicks'),
             Input('reset_dropdown_button', 'n_clicks'),
             Input({'type': 'del_dropdown_button', 'index': ALL}, 'n_clicks')]
        )
        def update_disabled_reset_button(n_click_add,
                                         n_click_reset,
                                         n_click_del):
            """
            Function used to disabled or not the reset filter button.
            This button is disabled if there is no filter added.
            ---------------------------------------------------------------
            n_click_add: click on add filter button
            n_click_reset: click on reset filter button
            n_click_del: click on delete button
            ---------------------------------------------------------------
            return disabled style
            """
            ctx = dash.callback_context
            if ctx.triggered[0]['prop_id'] == 'add_dropdown_button.n_clicks':
                disabled = False
            elif ctx.triggered[0]['prop_id'] == 'reset_dropdown_button.n_clicks':
                disabled = True
            elif None not in n_click_del:
                disabled = True
            else:
                disabled = False
            return disabled

        @app.callback(
            Output('apply_filter', 'style'),
            [Input('add_dropdown_button', 'n_clicks'),
             Input('reset_dropdown_button', 'n_clicks'),
             Input({'type': 'del_dropdown_button', 'index': ALL}, 'n_clicks')]
        )
        def update_style_apply_filter_button(n_click_add,
                                             n_click_reset,
                                             n_click_del):
            """
            Function used to display or not the apply filter button.
            This button is only display if almost one filter was added.
            ---------------------------------------------------------------
            n_click_add: click on add filter button
            n_click_reset: click on reset filter button
            n_click_del: click on delete button
            ---------------------------------------------------------------
            return style of apply filter button
            """
            ctx = dash.callback_context
            if ctx.triggered[0]['prop_id'] == 'add_dropdown_button.n_clicks':
                return {'display': 'block'}
            elif ctx.triggered[0]['prop_id'] == 'reset_dropdown_button.n_clicks':
                return {'display': 'none'}
            elif None not in n_click_del:
                return {'display': 'none'}
            else:
                return {'display': 'block'}

        @app.callback(
            Output({'type': 'dynamic-output-label', 'index': MATCH}, 'children'),
            Input({'type': 'var_dropdown', 'index': MATCH}, 'value'),
        )
        def update_label_filter(value):
            """
            Function used to add label to the filters. Label is updated
            when value is not None
            ---------------------------------------------------------------
            value: value selected on the var dropdown button
            ---------------------------------------------------------------
            return label
            """
            if value is not None:
                return html.Label("Variable {} is filtered".format(value))
            else:
                return html.Label('Select variable to filter')

        @app.callback(
            Output({'type': 'dynamic-output', 'index': MATCH}, 'children'),
            [Input({'type': 'var_dropdown', 'index': MATCH}, 'value'),
             Input({'type': 'var_dropdown', 'index': MATCH}, 'id'),
             Input('add_dropdown_button', 'n_clicks')],
        )
        def display_output(value,
                           id,
                           add_click):
            """
            Function used to create modalities choices. Componenents are different
            according to the type of the selected variable.
            For string variable: component is a dropdown button
            For boolean variable: component is a RadioItems button
            For Integer variable that have less than 20 modalities: component
            is a dropdown button.
            For date variable: component is a DatePickerRange
            Else: components are lower and upper values
            ---------------------------------------------------------------
            value: value selected on the var dropdown button
            id: id of the var dropdown button
            add_click: click on add_dropdown_button
            ---------------------------------------------------------------
            return modalities components. If the component is new, value
            is empty by default.
            """
            # Context and init handling (no action)
            ctx = dash.callback_context
            if not ctx.triggered:
                raise dash.exceptions.PreventUpdate
            # No update last modalities values if we click on add button
            if ctx.triggered[0]['prop_id'] == 'add_dropdown_button.n_clicks':
                raise dash.exceptions.PreventUpdate
            # Creation on modalities dropdown button
            else:
                if value is not None:
                    if type(self.round_dataframe[value].iloc[0]) == bool:
                        new_element = html.Div(dcc.RadioItems(
                            [{'label': val, 'value': val} for
                             val in self.round_dataframe[value].unique()],
                            id={'type': 'dynamic-bool',
                                'index': id['index']},
                            value=self.round_dataframe[value].iloc[0],
                            inline=False
                            ), style={"width": "65%", 'margin-left': '20px'})
                    elif (type(self.round_dataframe[value].iloc[0]) == str) | \
                         ((type(self.round_dataframe[value].iloc[0]) == np.int64) &
                          (len(self.round_dataframe[value].unique()) <= 20)):
                        new_element = html.Div(dcc.Dropdown(
                            id={
                               'type': 'dynamic-str',
                               'index': id['index']
                            },
                            options=[{'label': i, 'value': i} for
                                    i in np.sort(self.round_dataframe[value].unique())],
                            multi=True,
                            ), style={"width": "65%", 'margin-left': '20px'})
                    elif ((type(self.round_dataframe[value].iloc[0]) is pd.Timestamp) |
                          (type(self.round_dataframe[value].iloc[0]) is datetime.datetime)):
                        new_element = html.Div(
                            dcc.DatePickerRange(
                                id={
                                   'type': 'dynamic-date',
                                   'index': id['index']
                                },
                                min_date_allowed=self.round_dataframe[value].min(),
                                max_date_allowed=self.round_dataframe[value].max(),
                                start_date=self.round_dataframe[value].min(),
                                end_date=self.round_dataframe[value].max()
                               ), style={'width': '65%', 'margin-left': '20px'}),
                    else:
                        lower_value = 0
                        upper_value = 0
                        new_element = html.Div([
                                            dcc.Input(
                                                id={
                                                    'type': 'lower',
                                                    'index': id['index']
                                                },
                                                value=lower_value,
                                                type="number",
                                                style={'width': '60px'}),
                                            ' <= {} in [{}, {}]<= '.format(
                                                value,
                                                self.round_dataframe[value].min(),
                                                self.round_dataframe[value].max()),
                                            dcc.Input(
                                                id={
                                                    'type': 'upper',
                                                    'index': id['index']
                                                },
                                                value=upper_value,
                                                type="number",
                                                style={'width': '60px'}
                                            )
                        ], style={'margin-left': '20px'})
                else:
                    new_element = html.Div()
                return new_element<|MERGE_RESOLUTION|>--- conflicted
+++ resolved
@@ -342,17 +342,11 @@
                 } for row in self.dataframe.to_dict('rows')
             ], tooltip_duration=2000,
 
-<<<<<<< HEAD
             columns=[{"name": i, "id": i} for i in self.dataframe.columns],
-=======
-            columns=[{"name": '_index_', "id": '_index_'},
-                     {"name": '_predict_', "id": '_predict_'}] +
-                    [{"name": i, "id": i} for i in self.explainer.x_init],
             tooltip_header={
-                column: self.explainer.features_dict[column] for column in self.explainer.x_init
+                column: self.features_dict[column] for column in self.dataframe.columns
                 if column not in ["_index_", "_predict_"]
             },
->>>>>>> efea50fc
             editable=False, row_deletable=False,
             virtualization=True,
             page_action='none',
@@ -2162,10 +2156,11 @@
             style to display button and children body for modal.
             """
             selected = check_row(data, index)
+            title_contrib = "Contribution"
             if n_submit and selected is not None:
                 selected_row = pd.DataFrame([data[selected]], index=["feature_value"]).T
                 selected_row["feature_name"] = selected_row.index.map(
-                    lambda x: x if x in ["_index_", "_predict_"] else self.explainer.features_dict[x]
+                    lambda x: x if x in ["_index_", "_predict_"] else self.features_dict[x]
                 )
                 if self.explainer._case == 'classification':
                     if label is None:
@@ -2180,7 +2175,6 @@
                 else:
                     contrib = self.explainer.data['contrib_sorted'].loc[index, :].values
                     var_dict = self.explainer.data['var_dict'].loc[index, :].values
-                    title_contrib = "Contribution"
                 var_dict = [self.explainer.features_dict[self.explainer.columns_dict[x]] for x in var_dict]
                 selected_contrib = pd.DataFrame([var_dict, contrib], index=["feature_name", "feature_contrib"]).T
                 selected_contrib["feature_contrib"] = selected_contrib["feature_contrib"].apply(lambda x: round(x, 4))
@@ -2188,13 +2182,18 @@
                 selected_data.index = selected_row.index
                 selected_data = pd.concat([
                     selected_data.loc[["_index_", "_predict_"]], 
-                    selected_data.drop(index=["_index_", "_predict_"]).sort_values(sort_by, ascending=order)
+                    selected_data.drop(index=["_index_", "_predict_"]+list(self.explainer.additional_features_dict.keys())).sort_values(sort_by, ascending=order),
+                    selected_data.loc[list(self.explainer.additional_features_dict.keys())].sort_values(sort_by, ascending=order)
                 ])
                 children = []
                 for _, row in selected_data.iterrows():
+                    label_style = {
+                        'fontWeight': 'bold', 
+                        'font-style': 'italic'
+                    } if row["feature_name"] in self.explainer.additional_features_dict.values() else {'fontWeight': 'bold'}
                     children.append(
                         dbc.Row([
-                            dbc.Col(dbc.Label(row["feature_name"]), width=3, style={'fontWeight': 'bold'}), 
+                            dbc.Col(dbc.Label(row["feature_name"]), width=3, style=label_style), 
                             dbc.Col(dbc.Label(row["feature_value"]), width=5, className="id_card_solid"),
                             dbc.Col(width=1),
                             dbc.Col(
@@ -2209,7 +2208,7 @@
                     )
                 return {"display":"flex", "margin-left":"auto", "margin-right":0}, children, title_contrib
             else:
-                return {"display":"none"}, []
+                return {"display":"none"}, [], title_contrib
         
         @app.callback(
             Output("modal_id_card", "is_open"),
@@ -2278,7 +2277,7 @@
                 for c in ['_index_', '_predict_']
             ] + [
                 {'if': {'column_id': c}, 'font-style': 'italic'}
-                for c in self.dataframe if c not in ['_index_', '_predict_'] and c.startswith('_')
+                for c in self.dataframe if c in self.explainer.additional_features_dict
             ]
             style_cell_conditional = [
                 {'if': {'column_id': c},
