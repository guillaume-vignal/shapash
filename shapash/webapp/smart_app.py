--- conflicted
+++ resolved
@@ -1432,14 +1432,9 @@
             subset_graph = True if self.subset is not None else False
             self.components['graph']['prediction_picking'].adjust_graph(
                 subset_graph=subset_graph,
-<<<<<<< HEAD
                 x_ax="Target",
                 y_ax="Prediction")
-=======
-                title_size_adjust=True,
-                x_ax="True Values",
-                y_ax="Predicted Values")
->>>>>>> 72043653
+
             self.components['graph']['prediction_picking'].figure.update_layout(
                 autosize=False,
                 height=360
