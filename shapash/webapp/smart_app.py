--- conflicted
+++ resolved
@@ -2110,7 +2110,6 @@
             else:
                 raise PreventUpdate
 
-<<<<<<< HEAD
             if self.explainer.y_target is not None:
                 self.components['graph']['prediction_picking'].figure = self.explainer.plot.scatter_plot_prediction(
                     selection=self.subset,
@@ -2143,19 +2142,6 @@
                 ]
             )
                 self.components['graph']['prediction_picking'].figure = fig
-=======
-            self.components['graph']['prediction_picking'].figure = self.explainer.plot.scatter_plot_prediction(
-                selection=self.subset,
-                max_points=points,
-                label=self.label
-            )
-
-            self.components['graph']['prediction_picking'].figure['layout'].clickmode = 'event+select'
-            # Adjust graph with adding x and y axis titles
-            self.components['graph']['prediction_picking'].adjust_graph(
-                x_ax="Target",
-                y_ax="Prediction")
->>>>>>> cb6d7da3
 
             return self.components['graph']['prediction_picking'].figure
 
