--- conflicted
+++ resolved
@@ -1346,12 +1346,8 @@
                 Output('dataset', 'data'),
                 Output('dataset', 'tooltip_data'),
                 Output('dataset', 'columns'),
-<<<<<<< HEAD
-                Output('dataset', 'active_cell'),
                 Output('filtered_subset_info', 'children'),
                 Output('filtered_subset_info', 'color'),
-=======
->>>>>>> 22ebbc95
             ],
             [
                 Input('prediction_picking', 'selectedData'),
@@ -1536,12 +1532,8 @@
                 self.components['table']['dataset'].data,
                 self.components['table']['dataset'].tooltip_data,
                 columns,
-<<<<<<< HEAD
-                active_cell,
                 filtered_subset_info,
                 filtered_subset_color,
-=======
->>>>>>> 22ebbc95
             )
 
         @app.callback(
