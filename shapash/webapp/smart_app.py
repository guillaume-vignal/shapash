--- conflicted
+++ resolved
@@ -897,9 +897,6 @@
             [State('rows', 'value'),
              State('name', 'value')]
         )
-<<<<<<< HEAD
-        def update_datatable(sort_by, filter_query, selected_data, clear_filter, is_open, rows, name):
-=======
         def update_datatable(sort_by,
                              filter_query,
                              selected_data,
@@ -907,7 +904,6 @@
                              is_open,
                              rows,
                              name):
->>>>>>> f8d5d2ca
             """
             update datatable according to sorting, filtering and settings modifications
             """
@@ -987,9 +983,6 @@
                 State('features', 'value')
             ]
         )
-<<<<<<< HEAD
-        def update_feature_importance(label, data, selected_data, clear_filter, is_open, n_clicks, bool_group, clickData, filter_query, features):
-=======
         def update_feature_importance(label,
                                       data,
                                       selected_data,
@@ -1000,7 +993,6 @@
                                       clickData,
                                       filter_query,
                                       features):
->>>>>>> f8d5d2ca
             """
             update feature importance plot according to selected label and dataset state.
             """
@@ -1087,9 +1079,6 @@
                 State('violin', 'value')
             ]
         )
-<<<<<<< HEAD
-        def update_feature_selector(feature, selected_data, clear_filter, label, is_open, points, violin):
-=======
         def update_feature_selector(feature,
                                     selected_data,
                                     clear_filter,
@@ -1097,7 +1086,6 @@
                                     is_open,
                                     points,
                                     violin):
->>>>>>> f8d5d2ca
             """
             Update feature plot according to label, data,
             selected feature and settings modifications
@@ -1414,18 +1402,11 @@
 
             self.components['graph']['prediction_picking'].figure = self.explainer.plot.scatter_plot_prediction(
                 selection=self.subset,
-<<<<<<< HEAD
-                label=self.label,
-=======
->>>>>>> f8d5d2ca
                 max_points=points
             )
 
             self.components['graph']['prediction_picking'].figure['layout'].clickmode = 'event+select'
             subset_graph = True if self.subset is not None else False
-<<<<<<< HEAD
-            self.components['graph']['prediction_picking'].adjust_graph(subset_graph=subset_graph, title_size_adjust=True)
-=======
             self.components['graph']['prediction_picking'].adjust_graph(
                 subset_graph=subset_graph,
                 title_size_adjust=True,
@@ -1435,7 +1416,6 @@
                autosize=False,
                height=360
               )
->>>>>>> f8d5d2ca
 
             return self.components['graph']['prediction_picking'].figure
 
