"""
Smart predictor module
"""
from shapash.utils.check import check_model, check_preprocessing
<<<<<<< HEAD
from shapash.utils.check import check_label_dict, check_mask_params,\
                                check_ypred, check_contribution_object
from shapash.utils.shap_backend import shap_contributions
=======
from shapash.utils.check import check_label_dict, check_mask_params, check_ypred, check_contribution_object
from shapash.utils.shap_backend import check_explainer
>>>>>>> f2429e24
from .smart_state import SmartState
from .multi_decorator import MultiDecorator
import pandas as pd
from shapash.utils.transform import adapt_contributions



class SmartPredictor :
    """
    The SmartPredictor class is an object which inherits from the
    SmartExplainer class.

    Thanks to an explainer, It allows the Data Scientists to perform operations
    to make results more understandable on new datasets with the same structure as
    the one used to build the explainer.

    As a lighter layer of the SmartExplainer, SmartPredictor is designed to perform
    the essential operations to make new results understandable :
    linking to preprocessing and postprocessing already used, models contributions,
    predictions, local epxlainability.

    This class allows the user to automatically summarize the results of his model
    on new datasets (prediction, preprocessing and postprocessing linking,
    explainability).

    The SmartPredictor has several methods described below.

    The SmartPredictor Attributes :

    features_dict: dict
        Dictionary mapping technical feature names to domain names.
    model: model object
        model used to check the different values of target estimate predict_proba
    explainer : explainer object
            explainer must be a shap object
    columns_dict: dict
        Dictionary mapping integer column number (in the same order of the trained dataset) to technical feature names.
    features_types: dict
        Dictionnary mapping features with the right types needed.
    label_dict: dict (optional)
        Dictionary mapping integer labels to domain names (classification - target values).
    preprocessing: category_encoders, ColumnTransformer, list or dict (optional)
        The processing apply to the original data.
    postprocessing: dict (optional)
        Dictionnary of postprocessing modifications to apply in x_pred dataframe.
    _case: string
        String that informs if the model used is for classification or regression problem.
    _classes: list, None
        List of labels if the model used is for classification problem, None otherwise.
    mask_params: dict (optional)
        Dictionnary allowing the user to define a apply a filter to summarize the local explainability.

    How to declare a new SmartPredictor object?

    Example
    --------
    >>> predictor = SmartPredictor(features_dict,
                                    model,
                                    explainer,
                                    columns_dict,
                                    features_types,
                                    label_dict,
                                    preprocessing,
                                    postprocessing
                                    )

    or predictor = xpl.to_smartpredictor()

    xpl, explainer: object
        SmartExplainer instance to point to.
    """

    def __init__(self, features_dict, model,
                 columns_dict, explainer, features_types,
                 label_dict=None, preprocessing=None,
                 postprocessing=None,
                 mask_params = {"features_to_hide": None,
                                "threshold": None,
                                "positive": None,
                                "max_contrib": None
                                }
                 ):

        params_dict = [features_dict, features_types, label_dict, columns_dict, postprocessing]

        for params in params_dict:
            if params is not None and isinstance(params, dict) == False:
                raise ValueError(
                    """
                    {0} must be a dict.
                    """.format(str(params))
                )

        self.model = model
        self._case, self._classes = self.check_model()
        self.explainer = self.check_explainer(explainer)
        self.preprocessing = preprocessing
        self.check_preprocessing()
        self.features_dict = features_dict
        self.features_types = features_types
        self.label_dict = label_dict
        self.check_label_dict()
        self.postprocessing = postprocessing
        self.columns_dict = columns_dict
        self.mask_params = mask_params
        self.check_mask_params()

    def check_model(self):
        """
        Check if model has a predict_proba method is a one column dataframe of integer or float
        and if y_pred index matches x_pred index

        Returns
        -------
        string:
            'regression' or 'classification' according to the attributes of the model
        """
        _case, _classes = check_model(self.model)
        return _case, _classes

    def check_preprocessing(self):
        """
        Check that all transformation of the preprocessing are supported.
        """
        return check_preprocessing(self.preprocessing)

    def check_label_dict(self):
        """
        Check if label_dict and model _classes match
        """
        if self._case != "regression":
            return check_label_dict(self.label_dict, self._case, self._classes)

    def check_mask_params(self):
        """
        Check if mask_params given respect the expected format.
        """
        return check_mask_params(self.mask_params)


    def add_input(self, x=None, ypred=None, contributions=None):
        """
        The add_input method is the first step to add a dataset for prediction and explainability. It checks
        the structure of the dataset, the prediction and the contribution if specified. It applies the preprocessing
        specified in the initialisation and reorder the features with the order used by the model.

        It's possible to not specified one parameter if it has already been defined before.
        For example, if the user want to specified a ypred without reinitialize the dataset x already defined before.
        If the user declare a new input x, all the parameters stored will be cleaned.

        Example
        --------
        >>> predictor.add_input(x=xtest_df)
        >>> predictor.add_input(ypred=ytest_df)

        Parameters
        ----------
        x: dict, pandas.DataFrame (optional)
            Raw dataset used by the model to perform the prediction (not preprocessed).
        ypred: pandas.DataFrame (optional)
            User-specified prediction values.
        contributions: pandas.DataFrame (regression) or list (classification) (optional)
            local contributions aggregated if the preprocessing part requires it (e.g. one-hot encoding).

        """
        if x is not None:
            x = self.check_dataset_features(self.check_dataset_type(x))
            self.data = self.clean_data(x)
            if self.preprocessing is not None:
                try :
                    self.data["x_preprocessed"] = self.preprocessing.transform(self.data["x"])
                except BaseException :
                    raise ValueError(
                        """
                        Preprocessing has failed. The preprocessing specified or the dataset doesn't match.
                        """
                    )
        else:
            if not hasattr(self,"data"):
                raise ValueError ("No dataset x specified.")

        if ypred is not None:
            self.data["ypred"] = self.check_ypred(ypred)

        if contributions is not None:
            adapt_contrib = self.adapt_contributions(contributions)
            state = self.choose_state(adapt_contrib)
            contributions = self.validate_contributions(state, adapt_contrib)
            self.check_contributions(state, contributions)
            self.data["contributions"] = contributions

    def check_dataset_type(self, x=None):
        """
        Check if dataset x given respect the expected format.

        Parameters
        ----------
        x: dict, pandas.DataFrame (optional)
            Raw dataset used by the model to perform the prediction (not preprocessed).

        Returns
        -------
        x: pandas.DataFrame
            Raw dataset used by the model to perform the prediction (not preprocessed).

        """
        if not (type(x) in [pd.DataFrame, dict]):
            raise ValueError(
                """
                x must be a dict or a pandas.DataFrame.
                """
            )
        else :
            x = self.convert_dict_dataset(x)
        return x

    def convert_dict_dataset(self, x):
        """
        Convert a dict to a dataframe if the dataset specified is a dict.

        Parameters
        ----------
        x: dict
            Raw dataset used by the model to perform the prediction (not preprocessed).

        Returns
        -------
        x: pandas.DataFrame
            Raw dataset used by the model to perform the prediction (not preprocessed).
        """
        if type(x) == dict:
            try:
                if not all(column in self.features_types.keys() for column in x.keys()):
                    raise ValueError("""
                    All features from dataset x must be in the features_types dict initialized.
                    """)
                x = pd.DataFrame.from_dict(x, orient="index").T
                for feature, type_feature in self.features_types.items():
                    x[feature] = x[feature].astype(type_feature)
            except BaseException:
                raise ValueError(
                    """
                    The structure of the given dict x isn't at the right format.
                    """
                )
        return x

    def check_dataset_features(self, x):
        """
        Check if the features of the dataset x has the expected types before using preprocessing and model.

        Parameters
        ----------
        x: pandas.DataFrame (optional)
            Raw dataset used by the model to perform the prediction (not preprocessed).
        """
        assert all(column in self.columns_dict.values() for column in x.columns)
        if not (type(key) == int for key in self.columns_dict.keys()):
            raise ValueError("columns_dict must have only integers keys for features order.")
        features_order = []
        for order in range(min(self.columns_dict.keys()), max(self.columns_dict.keys()) + 1):
            features_order.append(self.columns_dict[order])
        x = x[features_order]

        assert all(column in self.features_types.keys() for column in x.columns)
        if not(str(x[feature].dtypes) == self.features_types[feature] for feature in x.columns):
            raise ValueError("Types of features in x doesn't match with the expected one in features_types.")
        return x

    def check_ypred(self, ypred=None):
        """
        Check that ypred given has the right shape and expected value.

        Parameters
        ----------
        ypred: pandas.DataFrame (optional)
            User-specified prediction values.
        """
        return check_ypred(self.data["x"],ypred)

    def choose_state(self, contributions):
        """
        Select implementation of the smart predictor. Typically check if it is a
        multi-class problem, in which case the implementation should be adapted
        to lists of contributions.

        Parameters
        ----------
        contributions : object
            Local contributions. Could also be a list of local contributions.

        Returns
        -------
        object
            SmartState or SmartMultiState, depending on the nature of the input.
        """
        if isinstance(contributions, list):
            return MultiDecorator(SmartState())
        else:
            return SmartState()

    def adapt_contributions(self, contributions):
        """
        If _case is "classification" and contributions a np.array or pd.DataFrame
        this function transform contributions matrix in a list of 2 contributions
        matrices: Opposite contributions and contributions matrices.

        Parameters
        ----------
        contributions : pandas.DataFrame, np.ndarray or list

        Returns
        -------
            pandas.DataFrame, np.ndarray or list
            contributions object modified
        """
        return adapt_contributions(self._case, contributions)

    def validate_contributions(self, state, contributions):
        """
        Check len of list if _case is "classification"
        Check contributions object type if _case is "regression"
        Check type of contributions and transform into (list of) pd.Dataframe if necessary

        Parameters
        ----------
        state: SmartState or SmartMultiState
            Implementation adapted to the type of problem (multiclass or not)
        contributions : pandas.DataFrame, np.ndarray or list

        Returns
        -------
            pandas.DataFrame or list
        """
        check_contribution_object(self._case, self._classes, contributions)
        return state.validate_contributions(contributions, self.data["x"])

    def check_contributions(self, state, contributions):
        """
        Check if contributions and prediction set match in terms of shape and index.
        """
        if not state.check_contributions(contributions, self.data["x"]):
            raise ValueError(
                """
                Prediction set and contributions should have exactly the same number of lines
                and number of columns. the order of the columns must be the same
                Please check x, contributions and preprocessing arguments.
                """
            )

    def clean_data(self, x):
        """
        Clean data stored if x is defined and not None.

        Parameters
        ----------
        x: pandas.DataFrame
            Raw dataset used by the model to perform the prediction (not preprocessed).

        Returns
        -------
            dict of data stored
        """
        return {"x" : x,
                "ypred" : None,
                "contributions" : None,
                "x_preprocessed": None
                }

<<<<<<< HEAD
    def predict_proba(self):
        """
        The predict_proba compute the proba values for each x row defined in add_input

        Returns
        -------
        pandas.DataFrame
            data with all probabilities if there is no ypred data or data with ypred and the associated probability.
        """
        if self._case == "regression":
            raise ValueError("predict_proba can't be applied for a regression problem.")
        else:
            if not hasattr(self, "data"):
                raise ValueError("add_input method must be called at least once.")
            elif self.data["x"] is not None:
                if self.preprocessing is None:
                    prediction = pd.DataFrame(self.model.predict_proba(self.data["x"]),
                                              columns=["prob_" + str(label)
                                                       for label in self._classes],
                                              index=self.data["x"].index)
                else:
                    prediction = pd.DataFrame(self.model.predict_proba(self.data["x_preprocessed"]),
                                              columns=["prob_" + str(label)
                                                       for label in self._classes],
                                              index=self.data["x_preprocessed"].index)
            else:
                raise ValueError(
                    """
                    x must be specified in an add_input to apply predict_proba method.
                    """
                )

        if self.data["ypred"] is None:
            data_pred = self.data["x"].merge(prediction, how="left",
                                             left_index=True, right_index=True)
        else:
            self.data["ypred"].columns = ["pred"]
            test_y = self.data["ypred"].copy()
            if test_y[test_y.pred.isin(self._classes)].shape[0] != self.data["x"].shape[0]:
                raise ValueError(
                    """
                    ypred must only contain values that matches with label from the model.
                    """
                )
            else:
                prediction = prediction.merge(self.data["ypred"], how="left",
                                              left_index=True, right_index=True)
                prediction["prob_pred"] = prediction.apply(lambda row: row["prob_" + str(int(row["pred"]))]
                                                           , axis=1)
                data_pred = self.data["x"].merge(prediction[["pred", "prob_pred"]],
                                                 how="left",
                                                 left_index=True,
                                                 right_index=True)

        return data_pred

    def detail_contributions(self):
        """
        The detail_contributions compute the contributions associated to data ypred specified.
        Need a data ypred specified in an add_input to display detail_contributions.

        Returns
        -------
        pandas.DataFrame
            Data with ypred and the associated contributions.
        """
        if not hasattr(self, "data"):
            raise ValueError("add_input method must be called at least once.")
        if self.data["x"] is None:
            raise ValueError(
                """
                x must be specified in an add_input method to apply detail_contributions.
                """
            )
        if self.data["ypred"] is None:
            raise ValueError(
            """
            ypred must be specified in an add_input method to apply detail_contributions.
            """
            )
        if self.data["contributions"] is None:
            contributions = shap_contributions(self.model,
                                               self.data["x_preprocessed"])
            adapt_contrib = self.adapt_contributions(contributions)
            state = self.choose_state(adapt_contrib)
            contributions = self.validate_contributions(state, adapt_contrib)
            contributions = self.apply_preprocessing_for_contributions(contributions,
                                                                       state,
                                                                       self.preprocessing
                                                                       )
            self.check_contributions(state, contributions)
            self.data["contributions"] = contributions

        if self._case == "regression":
            self.data["ypred"].columns = ["pred"]
            contrib_final = self.data["contributions"].merge(self.data["ypred"],
                                                             how="left",
                                                             left_index=True,
                                                             right_index=True)
        else:
            test_y = self.data["ypred"].copy()
            test_y.columns = ["pred"]
            if self._case == "classification" and \
                    test_y[test_y.pred.isin(self._classes)].shape[0] != self.data["x"].shape[0]:
                raise ValueError(
                    """
                    ypred must only contain values that matches with label from the model.
                    """
                )
            for label, contrib in enumerate(self.data["contributions"]):
                contrib["label"] = self._classes[label]
                contrib["index"] = contrib.index

            ypred = self.data["ypred"].copy()
            ypred.columns = ["pred"]
            ypred["index"] = ypred.index
            contrib_final = pd.DataFrame()

            for contrib in self.data["contributions"]:
                contrib_label = ypred.merge(contrib, how="left",
                                            left_on=["index", "pred"],
                                            right_on=["index", "label"])
                contrib_label = contrib_label.dropna(subset=['label'])
                contrib_final = contrib_final.append(contrib_label)

            contrib_final = contrib_final.drop(columns=["label"])
            contrib_final = contrib_final.set_index('index')
            contrib_final = contrib_final.reindex(self.data["x"].index)

        return contrib_final

    def apply_preprocessing_for_contributions(self, contributions, state, preprocessing=None):
        """
        Reconstruct contributions for original features, taken into account a preprocessing.

        Parameters
        ----------
        contributions : object
            Local contributions, or list of local contributions.
        state: SmartState or SmartMultiState
            Implementation adapted to the type of problem (multiclass or not)
        preprocessing : object
            Encoder taken from scikit-learn or category_encoders

        Returns
        -------
        object
            Reconstructed local contributions in the original space. Can be a list.
        """
        if preprocessing:
            return state.inverse_transform_contributions(
                contributions,
                preprocessing
            )
        else:
            return contributions
=======
    def check_explainer(self, explainer):
        """
        Check if explainer class correspond to a shap explainer object
        """
        return check_explainer(explainer)
>>>>>>> f2429e24
<|MERGE_RESOLUTION|>--- conflicted
+++ resolved
@@ -2,18 +2,12 @@
 Smart predictor module
 """
 from shapash.utils.check import check_model, check_preprocessing
-<<<<<<< HEAD
-from shapash.utils.check import check_label_dict, check_mask_params,\
-                                check_ypred, check_contribution_object
-from shapash.utils.shap_backend import shap_contributions
-=======
 from shapash.utils.check import check_label_dict, check_mask_params, check_ypred, check_contribution_object
-from shapash.utils.shap_backend import check_explainer
->>>>>>> f2429e24
 from .smart_state import SmartState
 from .multi_decorator import MultiDecorator
 import pandas as pd
 from shapash.utils.transform import adapt_contributions
+from shapash.utils.shap_backend import check_explainer, shap_contributions
 
 
 
@@ -379,7 +373,12 @@
                 "x_preprocessed": None
                 }
 
-<<<<<<< HEAD
+    def check_explainer(self, explainer):
+        """
+        Check if explainer class correspond to a shap explainer object
+        """
+        return check_explainer(explainer)
+
     def predict_proba(self):
         """
         The predict_proba compute the proba values for each x row defined in add_input
@@ -535,11 +534,4 @@
                 preprocessing
             )
         else:
-            return contributions
-=======
-    def check_explainer(self, explainer):
-        """
-        Check if explainer class correspond to a shap explainer object
-        """
-        return check_explainer(explainer)
->>>>>>> f2429e24
+            return contributions