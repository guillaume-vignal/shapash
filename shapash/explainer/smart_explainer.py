--- conflicted
+++ resolved
@@ -22,13 +22,10 @@
 from shapash.utils.utils import get_host_name
 from shapash.utils.threading import CustomThread
 from shapash.utils.shap_backend import shap_contributions, check_explainer
-<<<<<<< HEAD
 from shapash.utils.check import check_model, check_label_dict, check_ypred, check_contribution_object,\
                                 check_consistency_model_features, check_consistency_model_label
-=======
 from shapash.utils.check import check_model, check_label_dict, check_ypred, check_contribution_object
 from shapash.manipulation.select_lines import keep_right_contributions
->>>>>>> edebc881
 from .smart_state import SmartState
 from .multi_decorator import MultiDecorator
 from .smart_plotter import SmartPlotter
