--- conflicted
+++ resolved
@@ -283,13 +283,8 @@
             hovertemplate=hovertemplate,
             text=text_groups_features,
         )
-<<<<<<< HEAD
-        # To change ticktext when the label size is upper than 10
-        if (type(feature_values.values.flatten()[0]) == str) & (zoom == False):
-=======
         # To change ticktext when the x label size is upper than 10 and zoom is False
         if (type(feature_values.values.flatten()[0]) == str) & (not zoom):
->>>>>>> d8503a09
             feature_val = [x.replace('<br />', '') for x in feature_values.values.flatten()]
             feature_val = [
                 x.replace(x[3: len(x)-3], '...') if len(x) > 10 else x for x in feature_val]
@@ -398,14 +393,6 @@
             if pred is not None and self.explainer._case == 'classification':
                 feature = feature_values.loc[(pred.iloc[:, 0] != col_modality) &
                                                               (feature_values.iloc[:, 0] == i)].values.flatten()
-<<<<<<< HEAD
-                customdata = np.stack((feature, 
-                                       contributions.loc[(pred.iloc[:, 0] != col_modality) &
-                                                                     (feature_values.iloc[:, 0] == i)].index.values), axis=-1)
-                
-                contribution = contributions.loc[(pred.iloc[:, 0] != col_modality) &
-                                                            (feature_values.iloc[:, 0] == i)].values.flatten()
-=======
                 customdata = np.stack((feature,
                                        contributions.loc[(pred.iloc[:, 0] != col_modality) &
                                                                      (feature_values.iloc[:, 0] == i)].index.values), axis=-1)
@@ -413,7 +400,6 @@
                 contribution = contributions.loc[(pred.iloc[:, 0] != col_modality) &
                                                             (feature_values.iloc[:, 0] == i)].values.flatten()
                 # Check if contribution is not empty
->>>>>>> d8503a09
                 if len(contribution) != 0:
                     fig.add_trace(go.Violin(x=feature,
                                             y=contribution,
@@ -427,11 +413,7 @@
                                             hovertext=hv_text_df.loc[(pred.iloc[:, 0] != col_modality) &
                                                                       (feature_values.iloc[:, 0] == i)].values.flatten()
                                             ))
-<<<<<<< HEAD
-                    
-=======
-
->>>>>>> d8503a09
+
                     fig.add_trace(go.Violin(x=feature,
                                             y=contribution,
                                             points=points_param,
@@ -466,11 +448,7 @@
         colorpoints = pred if self.explainer._case == "regression" else proba_values if \
             self.explainer._case == 'classification' else None
 
-<<<<<<< HEAD
-        hovertemplate='<b>%{hovertext}</b><br />' + hv_temp
-=======
         hovertemplate = '<b>%{hovertext}</b><br />' + hv_temp
->>>>>>> d8503a09
         if colorpoints is not None:
             feature = feature_values.values.flatten()
             customdata = np.stack((feature_values.values.flatten(),
@@ -490,18 +468,11 @@
             violinmode='overlay',
             xaxis_type='category'
         )
-<<<<<<< HEAD
-        
-        # To change ticktext when the label size is upper than 10
-        if (type(feature[0]) == str) & (zoom == False):
-            feature_val = [x.replace('<br />', '') for x in np.unique(feature_values.values.flatten())]
-=======
 
         # To change ticktext when the x label size is upper than 10 and zoom is False
         if (type(feature[0]) == str) & (not zoom):
             feature_val = [x.replace('<br />', '') for x in np.unique(
                 feature_values.values.flatten())]
->>>>>>> d8503a09
             feature_val = [
                 x.replace(x[3: len(x)-3], '...') if len(x) > 10 else x for x in feature_val]
             fig.update_xaxes(
@@ -515,11 +486,7 @@
         else:
             fig.update_xaxes(range=[-0.6, len(uniq_l) - 0.4])
 
-<<<<<<< HEAD
-        
-=======
         # Update customdata and hovertemplate
->>>>>>> d8503a09
         fig.update_traces(customdata=customdata, hovertemplate=hovertemplate)
 
         self._update_contributions_fig(fig=fig,
@@ -570,12 +537,8 @@
             Specify the save path of html files. If it is not provided, no file will be saved.
         auto_open: bool (default=False)
             open automatically the plot
-<<<<<<< HEAD
-        Zoom:
-=======
         zoom: bool (default=False)
             graph is currently zoomed
->>>>>>> d8503a09
         """
         dict_t = copy.deepcopy(self._style_dict["dict_title"])
         topmargin = 80
@@ -634,7 +597,6 @@
                 y.replace(y[24: len(y)-3], '...') if len(y) > 30 else y for y in feature_imp1.index]
         else:
             index_val = feature_imp1.index
-        
         bar1 = go.Bar(
             x=feature_imp1.round(4),
             y=feature_imp1.index,
@@ -1361,13 +1323,8 @@
             File name to use to save the plotly bar chart. If None the bar chart will not be saved.
         auto_open: Boolean (optional)
             Indicate whether to open the bar plot or not.
-<<<<<<< HEAD
-        zoom: Boolean (optional)
-            Indicate if the graph is currently zoomed.
-=======
         zoom: bool (default=False)
             graph is currently zoomed
->>>>>>> d8503a09
         Returns
         -------
         Plotly Figure Object
@@ -2990,7 +2947,6 @@
 
     def scatter_plot_prediction(self,
                                 selection=None,
-                                index_subset=None,
                                 label=-1,
                                 max_points=2000,
                                 width=900,
@@ -3289,11 +3245,10 @@
 
         # Sampling
         if selection is None:
-            if index_subset is not None:
-                list_ind = index_subset
+            if self.explainer.x_init.shape[0] <= max_points:
+                list_ind = self.explainer.x_init.index.tolist()
                 addnote = None
             else:
-<<<<<<< HEAD
                 if self.explainer.x_init.shape[0] <= max_points:
                     list_ind = self.explainer.x_init.index.tolist()
                     addnote = None
@@ -3302,12 +3257,6 @@
                     list_ind = random.sample(
                         self.explainer.x_init.index.tolist(), max_points)
                     addnote = "Length of random Subset: "
-=======
-                random.seed(79)
-                list_ind = random.sample(
-                    self.explainer.x_init.index.tolist(), max_points)
-                addnote = "Length of random Subset: "
->>>>>>> d8503a09
         elif isinstance(selection, list):
             if len(selection) <= max_points:
                 list_ind = selection
